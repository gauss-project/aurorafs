--- conflicted
+++ resolved
@@ -1,11 +1,7 @@
 package aufs
 
 var (
-<<<<<<< HEAD
-	version = "1.0.8" // manually set semantic version number
-=======
-	version = "1.0.9" // manually set semantic version number
->>>>>>> 60999072
+	version = "1.0.10" // manually set semantic version number
 	commit  string    // automatically set git commit hash
 
 	Version = func() string {
