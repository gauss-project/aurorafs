package cmd

import (
	"bytes"
	"context"
	"crypto/ecdsa"
	_ "embed"
	"fmt"
	"os"
	"os/signal"
	"path/filepath"
	"strings"
	"syscall"
	"time"

	"github.com/gauss-project/aurorafs"
	"github.com/gauss-project/aurorafs/pkg/aurora"
	"github.com/gauss-project/aurorafs/pkg/boson"
	"github.com/gauss-project/aurorafs/pkg/crypto"
	"github.com/gauss-project/aurorafs/pkg/keystore"
	filekeystore "github.com/gauss-project/aurorafs/pkg/keystore/file"
	memkeystore "github.com/gauss-project/aurorafs/pkg/keystore/mem"
	"github.com/gauss-project/aurorafs/pkg/logging"
	"github.com/gauss-project/aurorafs/pkg/node"
	"github.com/gauss-project/aurorafs/pkg/resolver/multiresolver"
	"github.com/kardianos/service"
	"github.com/spf13/cobra"
)

const (
	serviceName = "AuroraSvc"
)

//go:embed aurora-welcome-message.txt
var auroraWelcomeMessage string

func (c *command) initStartCmd() (err error) {

	cmd := &cobra.Command{
		Use:   "start",
		Short: "Start a Aurora node",
		RunE: func(cmd *cobra.Command, args []string) (err error) {
			if len(args) > 0 {
				return cmd.Help()
			}

			v := strings.ToLower(c.config.GetString(optionNameVerbosity))
			logger, err := newLogger(cmd, v)
			if err != nil {
				return fmt.Errorf("new logger: %v", err)
			}

			go startTimeBomb(logger)

			isWindowsService, err := isWindowsService()
			if err != nil {
				return fmt.Errorf("failed to determine if we are running in service: %w", err)
			}

			if isWindowsService {
				var err error
				logger, err = createWindowsEventLogger(serviceName, logger)
				if err != nil {
					return fmt.Errorf("failed to create windows logger %w", err)
				}
			}

			// If the resolver is specified, resolve all connection strings
			// and fail on any errors.
			var resolverCfgs []multiresolver.ConnectionConfig
			//resolverEndpoints := c.config.GetStringSlice(optionNameResolverEndpoints)
			//if len(resolverEndpoints) > 0 {
			//	resolverCfgs, err = multiresolver.ParseConnectionStrings(resolverEndpoints)
			//	if err != nil {
			//		return err
			//	}
			//}

			fmt.Print(auroraWelcomeMessage)

			fmt.Printf("\n\nversion: %v - planned to be supported until %v, please follow https://aufs.io/\n\n", aufs.Version, endSupportDate())

			debugAPIAddr := c.config.GetString(optionNameDebugAPIAddr)
			if !c.config.GetBool(optionNameDebugAPIEnable) {
				debugAPIAddr = ""
			}

			signerConfig, err := c.configureSigner(cmd, logger)
			if err != nil {
				return err
			}

			logger.Infof("version: %v", aufs.Version)

			bootNode := c.config.GetBool(optionNameBootnodeMode)
			fullNode := c.config.GetBool(optionNameFullNode)
			mode := aurora.NewModel()
			if bootNode {
				mode.SetMode(aurora.BootNode)
				mode.SetMode(aurora.FullNode)
				logger.Info("Start node mode boot.")
			} else if fullNode {
				mode.SetMode(aurora.FullNode)
				logger.Info("Start node mode full.")
			} else {
				logger.Info("Start node mode light.")
			}

			b, err := node.NewAurora(mode, c.config.GetString(optionNameP2PAddr), signerConfig.address, *signerConfig.publicKey, signerConfig.signer, c.config.GetUint64(optionNameNetworkID), logger, signerConfig.libp2pPrivateKey, node.Options{
				DataDir:                  c.config.GetString(optionNameDataDir),
				CacheCapacity:            c.config.GetUint64(optionNameCacheCapacity),
				DBOpenFilesLimit:         c.config.GetUint64(optionNameDBOpenFilesLimit),
				DBBlockCacheCapacity:     c.config.GetUint64(optionNameDBBlockCacheCapacity),
				DBWriteBufferSize:        c.config.GetUint64(optionNameDBWriteBufferSize),
				DBDisableSeeksCompaction: c.config.GetBool(optionNameDBDisableSeeksCompaction),
				APIAddr:                  c.config.GetString(optionNameAPIAddr),
				DebugAPIAddr:             debugAPIAddr,
				ApiBufferSizeMul:         c.config.GetInt(optionNameApiFileBufferMultiple),
				NATAddr:                  c.config.GetString(optionNameNATAddr),
				EnableWS:                 c.config.GetBool(optionNameP2PWSEnable),
				EnableQUIC:               c.config.GetBool(optionNameP2PQUICEnable),
				WelcomeMessage:           c.config.GetString(optionWelcomeMessage),
				Bootnodes:                c.config.GetStringSlice(optionNameBootnodes),
				OracleEndpoint:           c.config.GetString(optionNameOracleEndpoint),
				OracleContractAddress:    c.config.GetString(optionNameOracleContractAddr),
				CORSAllowedOrigins:       c.config.GetStringSlice(optionCORSAllowedOrigins),
				Standalone:               c.config.GetBool(optionNameStandalone),
				IsDev:                    c.config.GetBool(optionNameDevMode),
				TracingEnabled:           c.config.GetBool(optionNameTracingEnabled),
				TracingEndpoint:          c.config.GetString(optionNameTracingEndpoint),
				TracingServiceName:       c.config.GetString(optionNameTracingServiceName),
				Logger:                   logger,
				//GlobalPinningEnabled:     c.config.GetBool(optionNameGlobalPinningEnabled),
				//PaymentThreshold:         c.config.GetString(optionNamePaymentThreshold),
				//PaymentTolerance:         c.config.GetString(optionNamePaymentTolerance),
				//PaymentEarly:             c.config.GetString(optionNamePaymentEarly),
				ResolverConnectionCfgs: resolverCfgs,
				GatewayMode:            c.config.GetBool(optionNameGatewayMode),
<<<<<<< HEAD
				TrafficEnable:          c.config.GetBool(optionNameTrafficEnable),
				TrafficContractAddr:    c.config.GetString(optionNameTrafficContractAddr),
				KadBinMaxPeers:         c.config.GetInt(optionNameBinMaxPeers),
				LightNodeMaxPeers:      c.config.GetInt(optionNameLightMaxPeers),
				AllowPrivateCIDRs:      c.config.GetBool(optionNameAllowPrivateCIDRs),
=======
				//SwapEndpoint:             c.config.GetString(optionNameSwapEndpoint),
				//SwapFactoryAddress:       c.config.GetString(optionNameSwapFactoryAddress),
				//SwapInitialDeposit:       c.config.GetString(optionNameSwapInitialDeposit),
				//SwapEnable:               c.config.GetBool(optionNameSwapEnable),
				KadBinMaxPeers:     c.config.GetInt(optionNameBinMaxPeers),
				LightNodeMaxPeers:  c.config.GetInt(optionNameLightMaxPeers),
				AllowPrivateCIDRs:  c.config.GetBool(optionNameAllowPrivateCIDRs),
				Restricted:         c.config.GetBool(optionNameRestrictedAPI),
				TokenEncryptionKey: c.config.GetString(optionNameTokenEncryptionKey),
				AdminPasswordHash:  c.config.GetString(optionNameAdminPasswordHash),
>>>>>>> edb0954b
			})
			if err != nil {
				return err
			}

			// Wait for termination or interrupt signals.
			// We want to clean up things at the end.
			interruptChannel := make(chan os.Signal, 1)
			signal.Notify(interruptChannel, syscall.SIGINT, syscall.SIGTERM)

			p := &program{
				start: func() {
					// Block main goroutine until it is interrupted
					sig := <-interruptChannel

					logger.Debugf("received signal: %v", sig)
					logger.Info("shutting down")
				},
				stop: func() {
					// Shutdown
					done := make(chan struct{})
					go func() {
						defer close(done)

						ctx, cancel := context.WithTimeout(context.Background(), 15*time.Second)
						defer cancel()

						if err := b.Shutdown(ctx); err != nil {
							logger.Errorf("shutdown: %v", err)
						}
					}()

					// If shutdown function is blocking too long,
					// allow process termination by receiving another signal.
					select {
					case sig := <-interruptChannel:
						logger.Debugf("received signal: %v", sig)
					case <-done:
					}
				},
			}

			if isWindowsService {
				s, err := service.New(p, &service.Config{
					Name:        serviceName,
					DisplayName: "Aurora",
					Description: "Aurora client.",
				})
				if err != nil {
					return err
				}

				if err = s.Run(); err != nil {
					return err
				}
			} else {
				// start blocks until some interrupt is received
				p.start()
				p.stop()
			}

			return nil
		},
		PreRunE: func(cmd *cobra.Command, args []string) error {
			return c.config.BindPFlags(cmd.Flags())
		},
	}

	c.setAllFlags(cmd)
	c.root.AddCommand(cmd)
	return nil
}

type program struct {
	start func()
	stop  func()
}

func (p *program) Start(s service.Service) error {
	// Start should not block. Do the actual work async.
	go p.start()
	return nil
}

func (p *program) Stop(s service.Service) error {
	p.stop()
	return nil
}

type signerConfig struct {
	signer           crypto.Signer
	address          boson.Address
	publicKey        *ecdsa.PublicKey
	libp2pPrivateKey *ecdsa.PrivateKey
}

//func waitForClef(logger logging.Logger, maxRetries uint64, endpoint string) (externalSigner *external.ExternalSigner, err error) {
//	for {
//		externalSigner, err = external.NewExternalSigner(endpoint)
//		if err == nil {
//			return externalSigner, nil
//		}
//		if maxRetries == 0 {
//			return nil, err
//		}
//		maxRetries--
//		logger.Warningf("failing to connect to clef signer: %v", err)
//
//		time.Sleep(5 * time.Second)
//	}
//}

func (c *command) configureSigner(cmd *cobra.Command, logger logging.Logger) (config *signerConfig, err error) {
	var keystore keystore.Service
	if c.config.GetString(optionNameDataDir) == "" {
		keystore = memkeystore.New()
		logger.Warning("data directory not provided, keys are not persisted")
	} else {
		keystore = filekeystore.New(filepath.Join(c.config.GetString(optionNameDataDir), "keys"))
	}

	var signer crypto.Signer
	var address boson.Address
	var password string
	var publicKey *ecdsa.PublicKey
	if p := c.config.GetString(optionNamePassword); p != "" {
		password = p
	} else if pf := c.config.GetString(optionNamePasswordFile); pf != "" {
		b, err := os.ReadFile(pf)
		if err != nil {
			return nil, err
		}
		password = string(bytes.Trim(b, "\n"))
	} else {
		// if libp2p key exists we can assume all required keys exist
		// so prompt for a password to unlock them
		// otherwise prompt for new password with confirmation to create them
		exists, err := keystore.Exists("libp2p")
		if err != nil {
			return nil, err
		}
		if exists {
			password, err = terminalPromptPassword(cmd, c.passwordReader, "Password")
			if err != nil {
				return nil, err
			}
		} else {
			password, err = terminalPromptCreatePassword(cmd, c.passwordReader)
			if err != nil {
				return nil, err
			}
		}
	}

	//if c.config.GetBool(optionNameClefSignerEnable) {
	//	endpoint := c.config.GetString(optionNameClefSignerEndpoint)
	//	if endpoint == "" {
	//		endpoint, err = clef.DefaultIpcPath()
	//		if err != nil {
	//			return nil, err
	//		}
	//	}
	//
	//	externalSigner, err := waitForClef(logger, 5, endpoint)
	//	if err != nil {
	//		return nil, err
	//	}
	//
	//	clefRPC, err := rpc.Dial(endpoint)
	//	if err != nil {
	//		return nil, err
	//	}
	//
	//	wantedAddress := c.config.GetString(optionNameClefSignerEthereumAddress)
	//	var overlayEthAddress *common.Address = nil
	//	// if wantedAddress was specified use that, otherwise clef account 0 will be selected.
	//	if wantedAddress != "" {
	//		ethAddress := common.HexToAddress(wantedAddress)
	//		overlayEthAddress = &ethAddress
	//	}
	//
	//	signer, err = clef.NewSigner(externalSigner, clefRPC, crypto.Recover, overlayEthAddress)
	//	if err != nil {
	//		return nil, err
	//	}
	//
	//	publicKey, err = signer.PublicKey()
	//	if err != nil {
	//		return nil, err
	//	}
	//
	//	address, err = crypto.NewOverlayAddress(*publicKey, c.config.GetUint64(optionNameNetworkID))
	//	if err != nil {
	//		return nil, err
	//	}
	//
	//	logger.Infof("using boson network address through clef: %s", address)
	//} else {
	//	logger.Warning("clef is not enabled; portability and security of your keys is sub optimal")
	PrivateKey, created, err := keystore.Key("boson", password)
	if err != nil {
		return nil, fmt.Errorf("boson key: %w", err)
	}
	signer = crypto.NewDefaultSigner(PrivateKey)
	publicKey = &PrivateKey.PublicKey

	address, err = crypto.NewOverlayAddress(*publicKey, c.config.GetUint64(optionNameNetworkID))
	if err != nil {
		return nil, err
	}

	if created {
		logger.Infof("new boson network address created: %s", address)
	} else {
		logger.Infof("using existing boson network address: %s", address)
	}
	//}

	logger.Infof("boson public key %x", crypto.EncodeSecp256k1PublicKey(publicKey))

	libp2pPrivateKey, created, err := keystore.Key("libp2p", password)
	if err != nil {
		return nil, fmt.Errorf("libp2p key: %w", err)
	}
	if created {
		logger.Debugf("new libp2p key created")
	} else {
		logger.Debugf("using existing libp2p key")
	}

	return &signerConfig{
		signer:           signer,
		address:          address,
		publicKey:        publicKey,
		libp2pPrivateKey: libp2pPrivateKey,
	}, nil
}<|MERGE_RESOLUTION|>--- conflicted
+++ resolved
@@ -136,24 +136,14 @@
 				//PaymentEarly:             c.config.GetString(optionNamePaymentEarly),
 				ResolverConnectionCfgs: resolverCfgs,
 				GatewayMode:            c.config.GetBool(optionNameGatewayMode),
-<<<<<<< HEAD
 				TrafficEnable:          c.config.GetBool(optionNameTrafficEnable),
 				TrafficContractAddr:    c.config.GetString(optionNameTrafficContractAddr),
 				KadBinMaxPeers:         c.config.GetInt(optionNameBinMaxPeers),
 				LightNodeMaxPeers:      c.config.GetInt(optionNameLightMaxPeers),
 				AllowPrivateCIDRs:      c.config.GetBool(optionNameAllowPrivateCIDRs),
-=======
-				//SwapEndpoint:             c.config.GetString(optionNameSwapEndpoint),
-				//SwapFactoryAddress:       c.config.GetString(optionNameSwapFactoryAddress),
-				//SwapInitialDeposit:       c.config.GetString(optionNameSwapInitialDeposit),
-				//SwapEnable:               c.config.GetBool(optionNameSwapEnable),
-				KadBinMaxPeers:     c.config.GetInt(optionNameBinMaxPeers),
-				LightNodeMaxPeers:  c.config.GetInt(optionNameLightMaxPeers),
-				AllowPrivateCIDRs:  c.config.GetBool(optionNameAllowPrivateCIDRs),
-				Restricted:         c.config.GetBool(optionNameRestrictedAPI),
-				TokenEncryptionKey: c.config.GetString(optionNameTokenEncryptionKey),
-				AdminPasswordHash:  c.config.GetString(optionNameAdminPasswordHash),
->>>>>>> edb0954b
+				Restricted:             c.config.GetBool(optionNameRestrictedAPI),
+				TokenEncryptionKey:     c.config.GetString(optionNameTokenEncryptionKey),
+				AdminPasswordHash:      c.config.GetString(optionNameAdminPasswordHash),
 			})
 			if err != nil {
 				return err
