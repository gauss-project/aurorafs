package kademlia

import (
	"context"
	random "crypto/rand"
	"encoding/json"
	"errors"
	"math/big"
	"net"
	"sync"
	"syscall"
	"time"

	"github.com/gauss-project/aurorafs/pkg/addressbook"
	"github.com/gauss-project/aurorafs/pkg/aurora"
	"github.com/gauss-project/aurorafs/pkg/blocker"
	"github.com/gauss-project/aurorafs/pkg/boson"
	"github.com/gauss-project/aurorafs/pkg/discovery"
	"github.com/gauss-project/aurorafs/pkg/logging"
	"github.com/gauss-project/aurorafs/pkg/p2p"
	"github.com/gauss-project/aurorafs/pkg/pingpong"
	"github.com/gauss-project/aurorafs/pkg/shed"
	"github.com/gauss-project/aurorafs/pkg/topology"
	"github.com/gauss-project/aurorafs/pkg/topology/bootnode"
	im "github.com/gauss-project/aurorafs/pkg/topology/kademlia/internal/metrics"
	"github.com/gauss-project/aurorafs/pkg/topology/kademlia/internal/waitnext"
	"github.com/gauss-project/aurorafs/pkg/topology/model"
	"github.com/gauss-project/aurorafs/pkg/topology/pslice"
	"github.com/libp2p/go-libp2p-core/network"
	ma "github.com/multiformats/go-multiaddr"
	"golang.org/x/sync/errgroup"
)

const (
	maxConnAttempts        = 1 // when there is maxConnAttempts failed connect calls for a given peer it is considered non-connectable
	maxBootNodeAttempts    = 3 // how many attempts to dial to boot-nodes before giving up
	defaultBitSuffixLength = 3 // the number of bits used to create pseudo addresses for balancing

	addPeerBatchSize = 500

	// To avoid context.Timeout errors during network failure, the value of
	// the peerConnectionAttemptTimeout constant must be equal to or greater
	// than 15 seconds (empirically verified).
	peerConnectionAttemptTimeout = 15 * time.Second // timeout for establishing a new connection with peer.

	flagTimeout       = 5 * time.Minute  // how long before blocking a flagged peer
	blockDuration     = time.Hour        // how long to blocklist an unresponsive peer for
	blockWorkerWakeup = time.Second * 15 // wake up interval for the blocker worker
)

var (
	nnLowWatermark              = 3  // the number of peers in consecutive deepest bins that constitute as nearest neighbours
	quickSaturationPeers        = 4  // cale depth
	saturationPeers             = 8  // active connected neighbor max
	overSaturationPeers         = 20 // every k bucket max connes
	bootNodeOverSaturationPeers = 20
	shortRetry                  = 30 * time.Second
	timeToRetry                 = 2 * shortRetry
	broadcastBinSize            = 4
	peerPingPollTime            = blockWorkerWakeup // how often to ping a peer
)

var (
	errOverlayMismatch   = errors.New("overlay mismatch")
	errPruneEntry        = errors.New("prune entry")
	errEmptyBin          = errors.New("empty bin")
	errAnnounceLightNode = errors.New("announcing light node")
)

type (
	binSaturationFunc  func(bin uint8, peers, connected *pslice.PSlice, filter peerFilterFunc) (saturated bool, oversaturated bool)
	sanctionedPeerFunc func(peer boson.Address) bool
	pruneFunc          func(depth uint8)
	staticPeerFunc     func(peer boson.Address) bool
	peerFilterFunc     func(peer boson.Address) bool
)

var noopSanctionedPeerFn = func(_ boson.Address) bool { return false }

// Options for injecting services to Kademlia.
type Options struct {
	SaturationFunc   binSaturationFunc
	Bootnodes        []ma.Multiaddr
	NodeMode         aurora.Model
	BitSuffixLength  int
	PruneFunc        pruneFunc
	StaticNodes      []boson.Address
	BinMaxPeers      int // every k bucket max connes
	ReachabilityFunc peerFilterFunc
}

// Kad is the Aurora forwarding kademlia implementation.
type Kad struct {
	base              boson.Address         // this node's overlay address
	discovery         discovery.Driver      // the discovery driver
	addressBook       addressbook.Interface // address book to get underlays
	p2p               p2p.Service           // p2p service to connect to nodes with
	saturationFunc    binSaturationFunc     // pluggable saturation function
	bitSuffixLength   int                   // additional depth of common prefix for bin
	commonBinPrefixes [][]boson.Address     // list of address prefixes for each bin
	connectedPeers    *pslice.PSlice        // a slice of peers sorted and indexed by po, indexes kept in `bins`
	knownPeers        *pslice.PSlice        // both are po aware slice of addresses
	bootnodes         []ma.Multiaddr
	bootNodes         *bootnode.Container
	depth             uint8         // current neighborhood depth
	radius            uint8         // storage area of responsibility
	depthMu           sync.RWMutex  // protect depth changes
	manageC           chan struct{} // trigger the manage forever loop to connect to new peers
	peerSig           []chan struct{}
	peerSigMtx        sync.Mutex
	peerStateSig      []chan p2p.PeerInfo
	peerStateSigMtx   sync.Mutex
	logger            logging.Logger // logger
	nodeMode          aurora.Model   // indicates whether the node working mode
	collector         *im.Collector
	quit              chan struct{} // quit channel
	halt              chan struct{} // halt channel
	done              chan struct{} // signal that `manage` has quit
	wg                sync.WaitGroup
	waitNext          *waitnext.WaitNext
	metrics           metrics
	pruneFunc         pruneFunc // pluggable prune function
	pinger            pingpong.Interface
	staticPeer        staticPeerFunc
	bgBroadcastCtx    context.Context
	bgBroadcastCancel context.CancelFunc
	blocker           *blocker.Blocker
	reachability      p2p.ReachabilityStatus
	peerFilter        peerFilterFunc
	protectPeers      []boson.Address
	protectMix        sync.RWMutex
}

// New returns a new Kademlia.
func New(
	base boson.Address,
	addressbook addressbook.Interface,
	discovery discovery.Driver,
	p2ps p2p.Service,
	pinger pingpong.Interface,
	bootNodes *bootnode.Container,
	metricsDB *shed.DB,
	logger logging.Logger,
	o Options,
) (*Kad, error) {
	if o.BinMaxPeers > 0 {
		if o.BinMaxPeers < 5 {
			o.BinMaxPeers = 5
		}
		if o.BinMaxPeers%5 == 0 {
			overSaturationPeers = o.BinMaxPeers
		} else {
			overSaturationPeers = o.BinMaxPeers - o.BinMaxPeers%5 + 5
		}
		saturationPeers = overSaturationPeers / 5 * 2
		quickSaturationPeers = overSaturationPeers / 5
	}
	os := overSaturationPeers
	if o.NodeMode.IsBootNode() && os < bootNodeOverSaturationPeers {
		os = bootNodeOverSaturationPeers
	}

	if o.SaturationFunc == nil {
		o.SaturationFunc = binSaturated(os, isStaticPeer(o.StaticNodes))
	}
	if o.BitSuffixLength == 0 {
		o.BitSuffixLength = defaultBitSuffixLength
	}

	start := time.Now()
	imc, err := im.NewCollector(metricsDB)
	if err != nil {
		return nil, err
	}
	logger.Debugf("kademlia: NewCollector(...) took %v", time.Since(start))

	k := &Kad{
		base:              base,
		discovery:         discovery,
		addressBook:       addressbook,
		p2p:               p2ps,
		saturationFunc:    o.SaturationFunc,
		bitSuffixLength:   o.BitSuffixLength,
		commonBinPrefixes: make([][]boson.Address, int(boson.MaxBins)),
		connectedPeers:    pslice.New(int(boson.MaxBins), base),
		knownPeers:        pslice.New(int(boson.MaxBins), base),
		bootnodes:         o.Bootnodes,
		bootNodes:         bootNodes,
		manageC:           make(chan struct{}, 1),
		waitNext:          waitnext.New(),
		logger:            logger,
		nodeMode:          o.NodeMode,
		collector:         imc,
		quit:              make(chan struct{}),
		halt:              make(chan struct{}),
		done:              make(chan struct{}),
		metrics:           newMetrics(),
		pruneFunc:         o.PruneFunc,
		radius:            boson.MaxPO,
		pinger:            pinger,
		staticPeer:        isStaticPeer(o.StaticNodes),
		peerFilter:        o.ReachabilityFunc,
	}

	blocklistCallback := func(a boson.Address) {
		k.logger.Debugf("kademlia: disconnecting peer %s for ping failure", a.String())
		k.metrics.Blocklist.Inc()
	}

	k.blocker = blocker.New(p2ps, flagTimeout, blockDuration, blockWorkerWakeup, blocklistCallback, logger)

	if k.pruneFunc == nil {
		k.pruneFunc = k.pruneOversaturatedBins
	}

	if k.peerFilter == nil {
		k.peerFilter = k.peerUnreachable
	}

	if k.bitSuffixLength > 0 {
		k.commonBinPrefixes = generateCommonBinPrefixes(k.base, k.bitSuffixLength)
	}

	k.bgBroadcastCtx, k.bgBroadcastCancel = context.WithCancel(context.Background())

	k.metrics.ReachabilityStatus.WithLabelValues(p2p.ReachabilityStatusUnknown.String()).Set(0)
	return k, nil
}

// peerConnInfo groups necessary fields needed to create a connection.
type peerConnInfo struct {
	po   uint8
	addr boson.Address
}

// connectBalanced attempts to connect to the balanced peers first.
func (k *Kad) connectBalanced(wg *sync.WaitGroup, peerConnChan chan<- *peerConnInfo) {
	skipPeers := func(peer boson.Address) bool {
		if k.waitNext.Waiting(peer) {
			k.metrics.TotalBeforeExpireWaits.Inc()
			return true
		}
		return false
	}

	depth := k.NeighborhoodDepth()

	for i := range k.commonBinPrefixes {

		binPeersLength := k.knownPeers.BinSize(uint8(i))

		// balancer should skip on bins where neighborhood connector would connect to peers anyway
		// and there are not enough peers in known addresses to properly balance the bin
		if i >= int(depth) && binPeersLength < len(k.commonBinPrefixes[i]) {
			continue
		}

		binPeers := k.knownPeers.BinPeers(uint8(i))
		binConnectedPeers := k.connectedPeers.BinPeers(uint8(i))

		for j := range k.commonBinPrefixes[i] {
			pseudoAddr := k.commonBinPrefixes[i][j]

			// Connect to closest known peer which we haven't tried connecting to recently.

			_, exists := nClosePeerInSlice(binConnectedPeers, pseudoAddr, noopSanctionedPeerFn, uint8(i+k.bitSuffixLength+1))
			if exists {
				continue
			}

			closestKnownPeer, exists := nClosePeerInSlice(binPeers, pseudoAddr, skipPeers, uint8(i+k.bitSuffixLength+1))
			if !exists {
				continue
			}

			if k.connectedPeers.Exists(closestKnownPeer) {
				continue
			}

			select {
			case <-k.quit:
				return
			default:
				wg.Add(1)
				select {
				case peerConnChan <- &peerConnInfo{
					po:   boson.Proximity(k.base.Bytes(), closestKnownPeer.Bytes()),
					addr: closestKnownPeer,
				}:
				default:
					k.notifyManageLoop()
					wg.Done()
				}
			}
			break
		}
	}
}

// connectNeighbours attempts to connect to the neighbours
// which were not considered by the connectBalanced method.
func (k *Kad) connectNeighbours(wg *sync.WaitGroup, peerConnChan chan<- *peerConnInfo) {

	sent := 0
	var currentPo uint8 = 0

	_ = k.knownPeers.EachBinRev(func(addr boson.Address, po uint8) (bool, bool, error) {
		depth := k.NeighborhoodDepth()

		// out of depth, skip bin
		if po < depth {
			return false, true, nil
		}

		if po != currentPo {
			currentPo = po
			sent = 0
		}

		if k.connectedPeers.Exists(addr) {
			return false, false, nil
		}

		if k.waitNext.Waiting(addr) {
			k.metrics.TotalBeforeExpireWaits.Inc()
			return false, false, nil
		}

		select {
		case <-k.quit:
			return true, false, nil
		default:
			wg.Add(1)

			select {
			case peerConnChan <- &peerConnInfo{
				po:   po,
				addr: addr,
			}:
			default:
				k.notifyManageLoop()
				wg.Done()
			}
			sent++
		}

		// We want 'sent' equal to 'saturationPeers'
		// in order to skip to the next bin and speed up the topology build.
		return false, sent == saturationPeers, nil
	})
}

func (k *Kad) GetAuroraAddress(overlay boson.Address) (addr *aurora.Address, err error) {
	addr, err = k.addressBook.Get(overlay)
	switch {
	case errors.Is(err, addressbook.ErrNotFound):
		k.logger.Debugf("kademlia: empty address book entry for peer %q", overlay)
		k.knownPeers.Remove(overlay)
		return
	case err != nil:
		k.logger.Debugf("kademlia: failed to get address book entry for peer %q: %v", overlay, err)
		return
	}
	return
}

func (k *Kad) Connection(ctx context.Context, addr *aurora.Address) error {
	remove := func(peer boson.Address) {
		k.waitNext.Remove(peer)
		k.knownPeers.Remove(peer)
		if err := k.addressBook.Remove(peer); err != nil {
			k.logger.Debugf("kademlia: could not remove peer %q from addressbook", peer)
		}
	}
	i, err := k.connect(ctx, addr.Overlay, addr.Underlay)
	switch {
	case errors.Is(err, p2p.ErrNetworkUnavailable):
		k.logger.Debugf("kademlia: network unavailable when reaching peer with overlay %q and underlay %q", addr.Overlay, addr.Underlay)
		return err
	case errors.Is(err, errPruneEntry):
		k.logger.Debugf("kademlia: dial to light node with overlay %q and underlay %q", addr.Overlay, addr.Underlay)
		remove(addr.Overlay)
		return err
	case errors.Is(err, errOverlayMismatch):
		k.logger.Debugf("kademlia: overlay mismatch has occurred to an overlay %q with underlay %q", addr.Overlay, addr.Underlay)
		remove(addr.Overlay)
		return err
	case errors.Is(err, p2p.ErrPeerBlocklisted):
		k.logger.Debugf("kademlia: peer still in blocklist: %q", addr)
		k.logger.Warningf("peer still in blocklist")
		return err
	case err != nil:
		k.logger.Debugf("kademlia: peer not reachable from kademlia %q: %v", addr, err)
		k.logger.Warningf("peer not reachable when attempting to connect")
		return err
	}
	k.Outbound(*i)
	return nil
}

// connectionAttemptsHandler handles the connection attempts
// to peers sent by the producers to the peerConnChan.
func (k *Kad) connectionAttemptsHandler(ctx context.Context, wg *sync.WaitGroup, neighbourhoodChan, balanceChan <-chan *peerConnInfo) {
	connect := func(peer *peerConnInfo) {
		addr, err := k.GetAuroraAddress(peer.addr)
		if err != nil {
			return
		}
		_ = k.Connection(ctx, addr)
	}

	var (
		// The inProgress helps to avoid making a connection
		// to a peer who has the connection already in progress.
		inProgress   = make(map[string]bool)
		inProgressMu sync.Mutex
	)
	connAttempt := func(peerConnChan <-chan *peerConnInfo) {
		for {
			select {
			case <-k.quit:
				return
			case peer := <-peerConnChan:
				addr := peer.addr.String()

				if k.waitNext.Waiting(peer.addr) {
					k.metrics.TotalBeforeExpireWaits.Inc()
					wg.Done()
					continue
				}

				inProgressMu.Lock()
				if !inProgress[addr] {
					inProgress[addr] = true
					inProgressMu.Unlock()
					connect(peer)
					inProgressMu.Lock()
					delete(inProgress, addr)
				}
				inProgressMu.Unlock()
				wg.Done()
			}
		}
	}
	for i := 0; i < 16; i++ {
		go connAttempt(balanceChan)
	}
	for i := 0; i < 32; i++ {
		go connAttempt(neighbourhoodChan)
	}
}

// notifyManageLoop notifies kademlia manage loop.
func (k *Kad) notifyManageLoop() {
	select {
	case k.manageC <- struct{}{}:
	default:
	}
}

// manage is a forever loop that manages the connection to new peers
// once they get added or once others leave.
func (k *Kad) manage() {
	defer k.wg.Done()
	defer close(k.done)
	defer k.logger.Debugf("kademlia manage loop exited")

	timer := time.NewTimer(0)
	ctx, cancel := context.WithCancel(context.Background())
	go func() {
		<-k.quit
		if !timer.Stop() {
			<-timer.C
		}
		cancel()
	}()

	// The wg makes sure that we wait for all the connection attempts,
	// spun up by goroutines, to finish before we try the boot-nodes.
	var wg sync.WaitGroup
	neighbourhoodChan := make(chan *peerConnInfo)
	balanceChan := make(chan *peerConnInfo)
	go k.connectionAttemptsHandler(ctx, &wg, neighbourhoodChan, balanceChan)

	k.wg.Add(1)
	go func() {
		defer k.wg.Done()
		for {
			select {
			case <-k.halt:
				return
			case <-k.quit:
				return
			case <-time.After(5 * time.Minute):
				start := time.Now()
				k.logger.Tracef("kademlia: starting to flush metrics at %s", start)
				if err := k.collector.Flush(); err != nil {
					k.metrics.InternalMetricsFlushTotalErrors.Inc()
					k.logger.Debugf("kademlia: unable to flush metrics counters to the persistent store: %v", err)
				} else {
					k.metrics.InternalMetricsFlushTime.Observe(time.Since(start).Seconds())
					k.logger.Tracef("kademlia: took %s to flush", time.Since(start))
				}
			}
		}
	}()

	k.wg.Add(1)
	go func() {
		defer k.wg.Done()
		for {
			select {
			case <-k.halt:
				return
			case <-k.quit:
				return
			case <-timer.C:
				k.wg.Add(1)
				go func() {
					defer k.wg.Done()
					k.recordPeerLatencies(ctx)
				}()
				_ = timer.Reset(peerPingPollTime)
			}
		}
	}()

	for {
		select {
		case <-k.quit:
			return
		case <-time.After(15 * time.Second):
			k.notifyManageLoop()
		case <-k.manageC:
			start := time.Now()

			select {
			case <-k.halt:
				// halt stops dial-outs while shutting down
				return
			case <-k.quit:
				return
			default:
			}

			if k.nodeMode.IsBootNode() {
				k.depthMu.Lock()
				depth := k.depth
				radius := k.radius
				k.depthMu.Unlock()

				k.metrics.CurrentDepth.Set(float64(depth))
				k.metrics.CurrentRadius.Set(float64(radius))
				k.metrics.CurrentlyKnownPeers.Set(float64(k.knownPeers.Length()))
				k.metrics.CurrentlyConnectedPeers.Set(float64(k.connectedPeers.Length()))
				continue
			}

			oldDepth := k.NeighborhoodDepth()
			k.connectBalanced(&wg, balanceChan)
			k.connectNeighbours(&wg, neighbourhoodChan)
			wg.Wait()

			k.depthMu.Lock()
			depth := k.depth
			radius := k.radius
			k.depthMu.Unlock()

			k.pruneFunc(depth)

			k.logger.Tracef(
				"kademlia: connector took %s to finish: old depth %d; new depth %d",
				time.Since(start),
				oldDepth,
				depth,
			)

			k.metrics.CurrentDepth.Set(float64(depth))
			k.metrics.CurrentRadius.Set(float64(radius))
			k.metrics.CurrentlyKnownPeers.Set(float64(k.knownPeers.Length()))
			k.metrics.CurrentlyConnectedPeers.Set(float64(k.connectedPeers.Length()))

			if k.connectedPeers.Length() == 0 {
				select {
				case <-k.halt:
					continue
				default:
				}

				k.logger.Debug("kademlia: no connected peers, trying bootnodes")
				k.connectBootNodes(ctx)
			} else {
				rs := make(map[string]float64)
				ss := k.collector.Snapshot(time.Now())

				if err := k.connectedPeers.EachBin(func(addr boson.Address, _ uint8) (bool, bool, error) {
					if ss, ok := ss[addr.ByteString()]; ok {
						rs[ss.Reachability.String()]++
					}
					return false, false, nil
				}); err != nil {
					k.logger.Errorf("kademlia: unable to set peers reachability status: %v", err)
				}

				for status, count := range rs {
					k.metrics.PeersReachabilityStatus.WithLabelValues(status).Set(count)
				}
			}
		}
	}
}

// recordPeerLatencies tries to record the average
// peer latencies from the p2p layer.
func (k *Kad) recordPeerLatencies(ctx context.Context) {
	ctx, cancel := context.WithTimeout(ctx, peerPingPollTime)
	defer cancel()
	var wg sync.WaitGroup

	_ = k.connectedPeers.EachBin(func(addr boson.Address, _ uint8) (bool, bool, error) {
		wg.Add(1)
		go func() {
			defer wg.Done()
			switch l, err := k.pinger.Ping(ctx, addr, "ping"); {
			case err != nil:
				k.logger.Tracef("kademlia: cannot get latency for peer %s: %v", addr.String(), err)
				k.blocker.Flag(addr)
				k.metrics.Flag.Inc()
			default:
				k.blocker.Unflag(addr)
				k.metrics.Unflag.Inc()
				k.collector.Record(addr, im.PeerLatency(l))
				v := k.collector.Inspect(addr).LatencyEWMA
				k.metrics.PeerLatencyEWMA.Observe(v.Seconds())
			}
		}()
		return false, false, nil
	})
	wg.Wait()
}

// PruneOversaturatedBins disconnects out of depth peers from oversaturated bins
// while maintaining the balance of the bin and favoring peers with longers connections
func (k *Kad) pruneOversaturatedBins(depth uint8) {

	for i := range k.commonBinPrefixes {

		if i >= int(depth) {
			return
		}

		over := overSaturationPeers + quickSaturationPeers // overSaturation +20%

		binPeersCount := k.connectedPeers.BinSize(uint8(i))
		if binPeersCount <= over {
			continue
		}

		binPeers := k.connectedPeers.BinPeers(uint8(i))

		var freeList []boson.Address
		for _, peer := range binPeers {
			if k.IsProtectPeer(peer) {
				continue
			}
			peerID, found := k.p2p.PeerID(peer)
			if found {
				_ = k.p2p.ResourceManager().ViewPeer(peerID, func(scope network.PeerScope) error {
					if scope.Stat().NumStreamsInbound+scope.Stat().NumStreamsOutbound <= 0 {
						freeList = append(freeList, peer)
					}
					return nil
				})
			}
		}

		peersToRemove := binPeersCount - over

		for j := 0; peersToRemove > 0 && j < len(k.commonBinPrefixes[i]); j++ {

			pseudoAddr := k.commonBinPrefixes[i][j]
			peers := k.balancedSlotPeers(pseudoAddr, freeList, i)

			if len(peers) <= 1 {
				continue
			}

			for _, peer := range peers {
<<<<<<< HEAD
				if k.IsProtectPeer(peer) {
					continue
				}
				ss := k.collector.Inspect(peer)
				if ss == nil {
					continue
				}

=======
>>>>>>> e2ce355e
				peerID, found := k.p2p.PeerID(peer)
				if found {
					var delOK bool
					_ = k.p2p.ResourceManager().ViewPeer(peerID, func(scope network.PeerScope) error {
						if scope.Stat().NumStreamsInbound+scope.Stat().NumStreamsOutbound <= 0 {
							err := k.p2p.Disconnect(peer, "pruned from oversaturated bin")
							if err != nil {
								k.logger.Debugf("prune disconnect fail %v", err)
							} else {
								delOK = true
							}
						}
						return nil
					})
					if delOK {
						peersToRemove--
						break
					}
				}
			}
		}
	}
}

func (k *Kad) balancedSlotPeers(pseudoAddr boson.Address, peers []boson.Address, po int) []boson.Address {

	var ret []boson.Address

	for _, peer := range peers {
		peerPo := boson.ExtendedProximity(peer.Bytes(), pseudoAddr.Bytes())
		if int(peerPo) >= po+k.bitSuffixLength+1 {
			ret = append(ret, peer)
		}
	}

	return ret
}

func (k *Kad) Start(_ context.Context) error {
	k.wg.Add(1)
	go k.manage()

	k.AddPeers(k.previouslyConnected()...)

	go func() {
		select {
		case <-k.halt:
			return
		case <-k.quit:
			return
		default:
		}
		var (
			start     = time.Now()
			addresses []boson.Address
		)

		err := k.addressBook.IterateOverlays(func(addr boson.Address) (stop bool, err error) {
			addresses = append(addresses, addr)
			if len(addresses) == addPeerBatchSize {
				k.AddPeers(addresses...)
				addresses = nil
			}
			return false, nil
		})
		if err != nil {
			k.logger.Errorf("addressbook overlays: %v", err)
			return
		}
		k.AddPeers(addresses...)
		k.metrics.StartAddAddressBookOverlaysTime.Observe(time.Since(start).Seconds())

		if k.connectedPeers.Length() > 0 {
			k.discovery.NotifyDiscoverWork()
		}
	}()

	// trigger the first manage loop immediately so that
	// we can start connecting to the bootnode quickly
	k.notifyManageLoop()

	return nil
}

func (k *Kad) previouslyConnected() []boson.Address {

	now := time.Now()
	ss := k.collector.Snapshot(now)
	k.logger.Tracef("kademlia: getting metrics snapshot took %s", time.Since(now))

	var peers []boson.Address

	for addr, p := range ss {
		if p.ConnectionTotalDuration > 0 {
			peers = append(peers, boson.NewAddress([]byte(addr)))
		}
	}

	return peers
}

func (k *Kad) connectBootNodes(ctx context.Context) {
	var attempts, connected int
	totalAttempts := maxBootNodeAttempts * len(k.bootnodes)

	ctx, cancel := context.WithTimeout(ctx, 15*time.Second)
	defer cancel()

	for _, addr := range k.bootnodes {
		if attempts >= totalAttempts || connected >= 3 {
			return
		}
		_, err := p2p.Discover(ctx, addr, func(addr ma.Multiaddr) (stop bool, err error) {
			k.logger.Tracef("kademlia: connecting to bootnode %s", addr)
			if attempts >= maxBootNodeAttempts {
				return true, nil
			}
			peer, err := k.p2p.Connect(ctx, addr)

			attempts++
			k.metrics.TotalBootNodesConnectionAttempts.Inc()

			if errors.Is(err, p2p.ErrAlreadyConnected) {
				k.discovery.NotifyDiscoverWork(peer.Address)
				return false, nil
			}
			if err != nil {
				return false, err
			}

			k.discovery.NotifyDiscoverWork(peer.Address)

			k.logger.Tracef("kademlia: connected to bootnode %s", addr)
			k.Outbound(*peer)

			connected++

			// connect to max 3 bootnodes
			return connected >= 3, nil
		})
		if errors.Is(err, context.Canceled) {
			return
		}
		if err != nil {
			k.logger.Warningf("kademlia: discover to bootnode fail %s: %v", addr, err)
		}
	}
}

// binSaturated indicates whether a certain bin is saturated or not.
// when a bin is not saturated it means we would like to proactively
// initiate connections to other peers in the bin.
func binSaturated(oversaturationAmount int, staticNode staticPeerFunc) binSaturationFunc {
	return func(bin uint8, peers, connected *pslice.PSlice, filter peerFilterFunc) (bool, bool) {
		potentialDepth := recalcDepth(peers, boson.MaxPO, filter)

		// short circuit for bins which are >= depth
		if bin >= potentialDepth {
			return false, false
		}

		// lets assume for now that the minimum number of peers in a bin
		// would be 2, under which we would always want to connect to new peers
		// obviously this should be replaced with a better optimization
		// the iterator is used here since when we check if a bin is saturated,
		// the plain number of size of bin might not suffice (for example for squared
		// gaps measurement)

		size := 0
		_ = connected.EachBin(func(addr boson.Address, po uint8) (bool, bool, error) {
			if !filter(addr) && po == bin && !staticNode(addr) {
				size++
			}
			return false, false, nil
		})

		return size >= saturationPeers, size >= oversaturationAmount
	}
}

// recalcDepth calculates and returns the kademlia depth.
func recalcDepth(peers *pslice.PSlice, radius uint8, filter peerFilterFunc) uint8 {
	// handle edge case separately
	if peers.Length() <= nnLowWatermark {
		return 0
	}
	var (
		peersCtr                     = uint(0)
		candidate                    = uint8(0)
		shallowestEmpty, noEmptyBins = peers.ShallowestEmpty()
	)

	shallowestUnsaturated := uint8(0)
	binCount := 0
	_ = peers.EachBinRev(func(addr boson.Address, bin uint8) (bool, bool, error) {
		if filter(addr) {
			return false, false, nil
		}
		if bin == shallowestUnsaturated {
			binCount++
			return false, false, nil
		}
		if bin > shallowestUnsaturated && binCount < quickSaturationPeers {
			// this means we have less than quickSaturationPeers in the previous bin
			// therefore we can return assuming that bin is the unsaturated one.
			return true, false, nil
		}
		shallowestUnsaturated = bin
		binCount = 1

		return false, false, nil
	})

	// if there are some empty bins and the shallowestEmpty is
	// smaller than the shallowestUnsaturated then set shallowest
	// unsaturated to the empty bin.
	if !noEmptyBins && shallowestEmpty < shallowestUnsaturated {
		shallowestUnsaturated = shallowestEmpty
	}

	_ = peers.EachBin(func(addr boson.Address, po uint8) (bool, bool, error) {
		if filter(addr) {
			return false, false, nil
		}
		peersCtr++
		if peersCtr >= uint(nnLowWatermark) {
			candidate = po
			return true, false, nil
		}
		return false, false, nil
	})
	if shallowestUnsaturated > candidate {
		if radius < candidate {
			return radius
		}
		return candidate
	}

	if radius < shallowestUnsaturated {
		return radius
	}
	return shallowestUnsaturated
}

// connect to a peer and gossips its address to our connected peers,
// as well as sends the peers we are connected to the newly connected peer
func (k *Kad) connect(ctx context.Context, peer boson.Address, ma ma.Multiaddr) (*p2p.Peer, error) {
	k.logger.Infof("kademlia: attempting to connect to peer %q", peer)

	ctx, cancel := context.WithTimeout(ctx, peerConnectionAttemptTimeout)
	defer cancel()

	k.metrics.TotalOutboundConnectionAttempts.Inc()

	i, err := k.p2p.Connect(ctx, ma)
	switch {
	case errors.Is(err, p2p.ErrNetworkUnavailable):
		return nil, err
	case k.p2p.NetworkStatus() == p2p.NetworkStatusUnavailable:
		return nil, p2p.ErrNetworkUnavailable
	case errors.Is(err, p2p.ErrDialLightNode):
		return nil, errPruneEntry
	case errors.Is(err, p2p.ErrAlreadyConnected):
		if !i.Address.Equal(peer) {
			return nil, errOverlayMismatch
		}
		return i, nil
	case errors.Is(err, context.Canceled):
		return nil, err
	case errors.Is(err, p2p.ErrPeerBlocklisted):
		return nil, err
	case err != nil:
		k.logger.Debugf("kademlia: could not connect to peer %q: %v", peer, err)

		retryTime := time.Now().Add(timeToRetry)
		var e *p2p.ConnectionBackoffError
		failedAttempts := 0
		if errors.As(err, &e) {
			retryTime = e.TryAfter()
		} else {
			failedAttempts = k.waitNext.Attempts(peer)
			failedAttempts++
		}

		k.metrics.TotalOutboundConnectionFailedAttempts.Inc()
		k.collector.Record(peer, im.IncSessionConnectionRetry())

		ss := k.collector.Inspect(peer)
		quickPrune := (ss == nil || ss.HasAtMaxOneConnectionAttempt()) && isNetworkError(err)
		if (k.connectedPeers.Length() > 0 && quickPrune) || failedAttempts >= maxConnAttempts {
			k.waitNext.Remove(peer)
			k.knownPeers.Remove(peer)
			if err := k.addressBook.Remove(peer); err != nil {
				k.logger.Debugf("could not remove peer from addressbook: %q", peer)
			}
			k.logger.Debugf("kademlia pruned peer from address book %q", peer)
		} else {
			k.waitNext.Set(peer, retryTime, failedAttempts)
		}

		return nil, err
	case !i.Address.Equal(peer):
		_ = k.p2p.Disconnect(peer, errOverlayMismatch.Error())
		_ = k.p2p.Disconnect(i.Address, errOverlayMismatch.Error())
		return nil, errOverlayMismatch
	}

	return i, k.Announce(ctx, i.Address, i.Mode.IsFull())
}

// Announce a newly connected peer to our connected peers, but also
// notify the peer about our already connected peers
func (k *Kad) Announce(ctx context.Context, peer boson.Address, fullnode bool) error {
	if !k.discovery.IsStart() || k.discovery.IsHive2() {
		return nil
	}
	var addrs []boson.Address

	for bin := uint8(0); bin < boson.MaxBins; bin++ {

		connectedPeers, err := randomSubset(k.binReachablePeers(bin), broadcastBinSize)
		if err != nil {
			return err
		}

		for _, connectedPeer := range connectedPeers {
			if connectedPeer.Equal(peer) {
				continue
			}

			addrs = append(addrs, connectedPeer)

			if !fullnode {
				// we continue here so we dont gossip
				// about lightnodes to others.
				continue
			}
			// if kademlia is closing, dont enqueue anymore broadcast requests
			select {
			case <-k.bgBroadcastCtx.Done():
				// we will not interfere with the announce operation by returning here
				continue
			default:
			}
			go func(connectedPeer boson.Address) {
				// Create a new deadline ctx to prevent goroutine pile up
				cCtx, cCancel := context.WithTimeout(k.bgBroadcastCtx, time.Minute)
				defer cCancel()

				if err := k.discovery.BroadcastPeers(cCtx, connectedPeer, peer); err != nil {
					k.logger.Debugf("could not gossip peer %s to peer %s: %v", peer, connectedPeer, err)
				}
			}(connectedPeer)
		}
	}

	if len(addrs) == 0 {
		return nil
	}

	err := k.discovery.BroadcastPeers(ctx, peer, addrs...)
	if err != nil {
		k.logger.Errorf("kademlia: could not broadcast to peer %s", peer)
		_ = k.p2p.Disconnect(peer, "failed broadcasting to peer")
	}

	return err
}

// AnnounceTo announces a selected peer to another.
func (k *Kad) AnnounceTo(ctx context.Context, addressee, peer boson.Address, fullnode bool) error {
	if !fullnode {
		return errAnnounceLightNode
	}
	if !k.discovery.IsStart() || k.discovery.IsHive2() {
		return nil
	}
	return k.discovery.BroadcastPeers(ctx, addressee, peer)
}

// AddPeers adds peers to the knownPeers list.
// This does not guarantee that a connection will immediately
// be made to the peer.
func (k *Kad) AddPeers(addrs ...boson.Address) {
	k.knownPeers.Add(addrs...)
	k.notifyManageLoop()
}

func (k *Kad) Outbound(peer p2p.Peer) {
	defer k.NotifyPeerState(p2p.PeerInfo{
		Overlay: peer.Address,
		Mode:    peer.Mode.Bv.Bytes(),
		State:   p2p.PeerStateConnectOut,
	})

	k.metrics.TotalOutboundConnections.Inc()
	k.collector.Record(peer.Address, im.PeerLogIn(time.Now(), model.PeerConnectionDirectionOutbound))

	k.waitNext.Remove(peer.Address)

	po := boson.Proximity(k.base.Bytes(), peer.Address.Bytes())
	k.logger.Debugf("kademlia: connected to peer: %q in bin: %d", peer, po)

	if peer.Mode.IsBootNode() {
		k.knownPeers.Remove(peer.Address)
		return
	}
	k.knownPeers.Add(peer.Address)
	k.connectedPeers.Add(peer.Address)

	k.depthMu.Lock()
	k.depth = recalcDepth(k.connectedPeers, k.radius, k.peerFilter)
	k.depthMu.Unlock()

	k.notifyManageLoop()
	k.notifyPeerSig()
}

func (k *Kad) Pick(peer p2p.Peer) bool {
	k.metrics.PickCalls.Inc()
	if k.nodeMode.IsBootNode() {
		// shortcircuit for bootnode mode - always accept connections,
		// at least until we find a better solution.
		return true
	}

	if k.IsProtectPeer(peer.Address) {
		return true
	}

	po := boson.Proximity(k.base.Bytes(), peer.Address.Bytes())
	_, oversaturated := k.saturationFunc(po, k.knownPeers, k.connectedPeers, k.peerFilter)
	// pick the peer if we are not oversaturated
	if !oversaturated {
		return true
	}
	k.metrics.PickCallsFalse.Inc()
	return false
}

// Connected is called when a peer has dialed in.
// If forceConnection is true `overSaturated` is ignored for non-bootnodes.
func (k *Kad) Connected(ctx context.Context, peer p2p.Peer, forceConnection bool) error {
	address := peer.Address
	po := boson.Proximity(k.base.Bytes(), address.Bytes())

	if _, overSaturated := k.saturationFunc(po, k.knownPeers, k.connectedPeers, k.peerFilter); overSaturated {
		if !k.IsProtectPeer(peer.Address) {
			if k.nodeMode.IsBootNode() {
				randPeer, err := k.randomPeer(po)
				if err != nil {
					return err
				}
				_ = k.p2p.Disconnect(randPeer, "kicking out random peer to accommodate node")
				return k.onConnected(ctx, peer)
			}
			if !forceConnection {
				return topology.ErrOversaturated
			}
		}
	}

	return k.onConnected(ctx, peer)
}

func (k *Kad) onConnected(ctx context.Context, peer p2p.Peer) error {
	addr := peer.Address
	if err := k.Announce(ctx, addr, true); err != nil {
		return err
	}

	k.knownPeers.Add(addr)
	k.connectedPeers.Add(addr)

	k.metrics.TotalInboundConnections.Inc()
	k.collector.Record(addr, im.PeerLogIn(time.Now(), model.PeerConnectionDirectionInbound))

	k.waitNext.Remove(addr)

	k.depthMu.Lock()
	k.depth = recalcDepth(k.connectedPeers, k.radius, k.peerFilter)
	k.depthMu.Unlock()

	po := boson.Proximity(k.base.Bytes(), addr.Bytes())
	k.logger.Debugf("kademlia: connected from peer: %q in bin: %d", addr, po)

	k.notifyManageLoop()
	k.notifyPeerSig()
	return nil
}

// Disconnected is called when peer disconnects.
func (k *Kad) Disconnected(peer p2p.Peer, reason string) {
	k.logger.Debugf("kademlia: disconnected peer %s %s", peer.Address, reason)

	k.connectedPeers.Remove(peer.Address)

	k.waitNext.SetTryAfter(peer.Address, time.Now().Add(timeToRetry))

	k.metrics.TotalInboundDisconnections.Inc()
	k.collector.Record(peer.Address, im.PeerLogOut(time.Now()))

	k.depthMu.Lock()
	k.depth = recalcDepth(k.connectedPeers, k.radius, k.peerFilter)
	k.depthMu.Unlock()

	k.notifyManageLoop()
	k.notifyPeerSig()

	k.NotifyPeerState(p2p.PeerInfo{
		Overlay: peer.Address,
		Mode:    peer.Mode.Bv.Bytes(),
		State:   p2p.PeerStateDisconnect,
		Reason:  reason,
	})
}

// DisconnectForce only debug calls
func (k *Kad) DisconnectForce(addr boson.Address, reason string) error {
	k.logger.Debugf("kademlia: disconnected peer force %s", addr)

	err := k.p2p.Disconnect(addr, reason)
	if err != nil {
		return err
	}
	err = k.addressBook.Remove(addr)
	if err != nil {
		return err
	}
	k.connectedPeers.Remove(addr)
	k.knownPeers.Remove(addr)

	k.metrics.TotalInboundDisconnections.Inc()
	k.collector.Record(addr, im.PeerLogOut(time.Now()))

	k.depthMu.Lock()
	k.depth = recalcDepth(k.connectedPeers, k.radius, k.peerFilter)
	k.depthMu.Unlock()
	return nil
}

func (k *Kad) notifyPeerSig() {
	k.peerSigMtx.Lock()
	defer k.peerSigMtx.Unlock()

	for _, c := range k.peerSig {
		// Every peerSig channel has a buffer capacity of 1,
		// so every receiver will get the signal even if the
		// select statement has the default case to avoid blocking.
		select {
		case c <- struct{}{}:
		default:
		}
	}
}

func closestPeer(peers *pslice.PSlice, addr boson.Address, spf sanctionedPeerFunc) (boson.Address, error) {
	closest := boson.ZeroAddress
	err := peers.EachBinRev(closestPeerFunc(&closest, addr, spf))
	if err != nil {
		return closest, err
	}

	// check if found
	if closest.IsZero() {
		return closest, topology.ErrNotFound
	}

	return closest, nil
}

func nClosePeerInSlice(peers []boson.Address, addr boson.Address, spf sanctionedPeerFunc, minPO uint8) (boson.Address, bool) {
	for _, peer := range peers {
		if spf(peer) {
			continue
		}

		if boson.ExtendedProximity(peer.Bytes(), addr.Bytes()) >= minPO {
			return peer, true
		}
	}

	return boson.ZeroAddress, false
}

func closestPeerFunc(closest *boson.Address, addr boson.Address, spf sanctionedPeerFunc) func(peer boson.Address, po uint8) (bool, bool, error) {
	return func(peer boson.Address, po uint8) (bool, bool, error) {
		// check whether peer is sanctioned
		if spf(peer) {
			return false, false, nil
		}
		if closest.IsZero() {
			*closest = peer
			return false, false, nil
		}

		closer, err := peer.Closer(addr, *closest)
		if err != nil {
			return false, false, err
		}
		if closer {
			*closest = peer
		}
		return false, false, nil
	}
}

// ClosestPeer returns the closest peer to a given address.
func (k *Kad) ClosestPeer(addr boson.Address, includeSelf bool, filter topology.Filter, skipPeers ...boson.Address) (boson.Address, error) {
	if k.connectedPeers.Length() == 0 {
		return boson.Address{}, topology.ErrNotFound
	}

	closest := boson.ZeroAddress

	if includeSelf && k.reachability == p2p.ReachabilityStatusPublic {
		closest = k.base
	}

	err := k.EachPeerRev(func(peer boson.Address, po uint8) (bool, bool, error) {

		for _, a := range skipPeers {
			if a.Equal(peer) {
				return false, false, nil
			}
		}

		if closest.IsZero() {
			closest = peer
			return false, false, nil
		}

		if closer, _ := peer.Closer(addr, closest); closer {
			closest = peer
		}
		return false, false, nil
	}, filter)
	if err != nil {
		return boson.Address{}, err
	}

	if closest.IsZero() { // no peers
		return boson.Address{}, topology.ErrNotFound // only for light nodes
	}

	// check if self
	if closest.Equal(k.base) {
		return boson.Address{}, topology.ErrWantSelf
	}

	return closest, nil
}

func (k *Kad) ClosestPeers(addr boson.Address, limit int, filter topology.Filter, skipPeers ...boson.Address) ([]boson.Address, error) {
	out := make([]boson.Address, 0)
	for i := 0; i < limit; i++ {
		peer, err := k.ClosestPeer(addr, false, filter, skipPeers...)
		if err != nil {
			if errors.Is(err, topology.ErrNotFound) {
				break
			}
			continue
		}
		out = append(out, peer)
		skipPeers = append(skipPeers, peer)
	}
	return out, nil
}

// IsWithinDepth returns if an address is within the neighborhood depth of a node.
func (k *Kad) IsWithinDepth(addr boson.Address) bool {
	return boson.Proximity(k.base.Bytes(), addr.Bytes()) >= k.NeighborhoodDepth()
}

// EachNeighbor iterates from closest bin to farthest of the neighborhood peers.
func (k *Kad) EachNeighbor(f model.EachPeerFunc) error {
	depth := k.NeighborhoodDepth()
	fn := func(a boson.Address, po uint8) (bool, bool, error) {
		if po < depth {
			return true, false, nil
		}
		return f(a, po)
	}
	return k.connectedPeers.EachBin(fn)
}

// EachNeighborRev iterates from farthest bin to closest of the neighborhood peers.
func (k *Kad) EachNeighborRev(f model.EachPeerFunc) error {
	depth := k.NeighborhoodDepth()
	fn := func(a boson.Address, po uint8) (bool, bool, error) {
		if po < depth {
			return false, true, nil
		}
		return f(a, po)
	}
	return k.connectedPeers.EachBinRev(fn)
}

// EachPeer iterates from closest bin to farthest.
func (k *Kad) EachPeer(f model.EachPeerFunc, filter topology.Filter) error {
	return k.connectedPeers.EachBin(func(addr boson.Address, po uint8) (bool, bool, error) {
		if filter.Reachable && k.peerFilter(addr) {
			return false, false, nil
		}
		return f(addr, po)
	})
}

// EachPeerRev iterates from farthest bin to closest.
func (k *Kad) EachPeerRev(f model.EachPeerFunc, filter topology.Filter) error {
	return k.connectedPeers.EachBinRev(func(addr boson.Address, po uint8) (bool, bool, error) {
		if filter.Reachable && k.peerFilter(addr) {
			return false, false, nil
		}
		return f(addr, po)
	})
}

// Reachable sets the peer reachability status.
func (k *Kad) Reachable(addr boson.Address, status p2p.ReachabilityStatus) {
	k.collector.Record(addr, im.PeerReachability(status))
	k.logger.Tracef("kademlia: reachability of peer %s is %s", addr.String(), status.String())
	if status == p2p.ReachabilityStatusPublic {
		k.depthMu.Lock()
		k.depth = recalcDepth(k.connectedPeers, k.radius, k.peerFilter)
		k.depthMu.Unlock()
		k.notifyManageLoop()
	}
}

// UpdateReachability updates node reachability status.
// The status will be updated only once. Updates to status
// p2p.ReachabilityStatusUnknown are ignored.
func (k *Kad) UpdateReachability(status p2p.ReachabilityStatus) {
	if status == p2p.ReachabilityStatusUnknown {
		return
	}
	k.logger.Infof("kademlia: updated reachability to %s", status.String())
	k.reachability = status
	k.metrics.ReachabilityStatus.WithLabelValues(status.String()).Set(0)
}

// EachKnownPeer iterates from closest bin to farthest.
func (k *Kad) EachKnownPeer(f model.EachPeerFunc) error {
	return k.knownPeers.EachBin(f)
}

// EachKnownPeerRev iterates from farthest bin to closest.
func (k *Kad) EachKnownPeerRev(f model.EachPeerFunc) error {
	return k.knownPeers.EachBinRev(f)
}

func (k *Kad) KnownPeers() *pslice.PSlice {
	return k.knownPeers
}

func (k *Kad) ConnectedPeers() *pslice.PSlice {
	return k.connectedPeers
}

func (k *Kad) RandomSubset(array []boson.Address, count int) ([]boson.Address, error) {
	return randomSubset(array, count)
}

// SubscribePeersChange returns the channel that signals when the connected peers
// set changes. Returned function is safe to be called multiple times.
func (k *Kad) SubscribePeersChange() (c <-chan struct{}, unsubscribe func()) {
	channel := make(chan struct{}, 1)
	var closeOnce sync.Once

	k.peerSigMtx.Lock()
	defer k.peerSigMtx.Unlock()

	k.peerSig = append(k.peerSig, channel)

	unsubscribe = func() {
		k.peerSigMtx.Lock()
		defer k.peerSigMtx.Unlock()

		for i, c := range k.peerSig {
			if c == channel {
				k.peerSig = append(k.peerSig[:i], k.peerSig[i+1:]...)
				break
			}
		}

		closeOnce.Do(func() { close(channel) })
	}

	return channel, unsubscribe
}

func (k *Kad) SubscribePeerState() (c <-chan p2p.PeerInfo, unsubscribe func()) {
	channel := make(chan p2p.PeerInfo, 1)
	var closeOnce sync.Once

	k.peerStateSigMtx.Lock()
	defer k.peerStateSigMtx.Unlock()

	k.peerStateSig = append(k.peerStateSig, channel)

	unsubscribe = func() {
		k.peerStateSigMtx.Lock()
		defer k.peerStateSigMtx.Unlock()
		for i, c := range k.peerStateSig {
			if c == channel {
				k.peerStateSig = append(k.peerStateSig[:i], k.peerStateSig[i+1:]...)
				break
			}
		}
		closeOnce.Do(func() { close(channel) })
	}

	return channel, unsubscribe
}

func (k *Kad) NotifyPeerState(peer p2p.PeerInfo) {
	k.peerStateSigMtx.Lock()
	defer k.peerStateSigMtx.Unlock()
	for _, c := range k.peerStateSig {
		select {
		case c <- peer:
		default:
		}
	}
}

// NeighborhoodDepth returns the current Kademlia depth.
func (k *Kad) NeighborhoodDepth() uint8 {
	k.depthMu.RLock()
	defer k.depthMu.RUnlock()

	return k.depth
}

func (k *Kad) RefreshProtectPeer(peer []boson.Address) {
	k.protectMix.Lock()
	defer k.protectMix.Unlock()
	k.protectPeers = peer
}

func (k *Kad) IsProtectPeer(peer boson.Address) bool {
	k.protectMix.RLock()
	list := k.protectPeers
	k.protectMix.RUnlock()
	for _, v := range list {
		if v.Equal(peer) {
			return true
		}
	}
	return false
}

// IsBalanced returns if Kademlia is balanced to bin.
func (k *Kad) IsBalanced(bin uint8) bool {
	k.depthMu.RLock()
	defer k.depthMu.RUnlock()

	if int(bin) > len(k.commonBinPrefixes) {
		return false
	}

	// for each pseudo address
	for i := range k.commonBinPrefixes[bin] {
		pseudoAddr := k.commonBinPrefixes[bin][i]
		closestConnectedPeer, err := closestPeer(k.connectedPeers, pseudoAddr, noopSanctionedPeerFn)
		if err != nil {
			return false
		}

		closestConnectedPO := boson.ExtendedProximity(closestConnectedPeer.Bytes(), pseudoAddr.Bytes())
		if int(closestConnectedPO) < int(bin)+k.bitSuffixLength+1 {
			return false
		}
	}

	return true
}

func (k *Kad) IsSaturated(bin uint8) bool {
	return k.connectedPeers.BinSize(bin) >= saturationPeers
}

func (k *Kad) SetRadius(r uint8) {
	k.depthMu.Lock()
	defer k.depthMu.Unlock()
	if k.radius == r {
		return
	}
	k.radius = r
	oldD := k.depth
	k.depth = recalcDepth(k.connectedPeers, k.radius, k.peerFilter)
	if k.depth != oldD {
		k.notifyManageLoop()
	}
}

func (k *Kad) Snapshot() *model.KadParams {
	var infos []model.BinInfo
	for i := int(boson.MaxPO); i >= 0; i-- {
		infos = append(infos, model.BinInfo{})
	}

	ss := k.collector.Snapshot(time.Now())

	_ = k.connectedPeers.EachBin(func(addr boson.Address, po uint8) (bool, bool, error) {
		infos[po].BinConnected++
		infos[po].ConnectedPeers = append(
			infos[po].ConnectedPeers,
			&model.PeerInfo{
				Address: addr,
				Metrics: createMetricsSnapshotView(ss[addr.ByteString()]),
			},
		)
		return false, false, nil
	})

	// output (k.knownPeers ¬ k.connectedPeers) here to not repeat the peers we already have in the connected peers list
	_ = k.knownPeers.EachBin(func(addr boson.Address, po uint8) (bool, bool, error) {
		infos[po].BinPopulation++

		for _, v := range infos[po].ConnectedPeers {
			// peer already connected, don't show in the known peers list
			if v.Address.Equal(addr) {
				return false, false, nil
			}
		}

		infos[po].DisconnectedPeers = append(
			infos[po].DisconnectedPeers,
			&model.PeerInfo{
				Address: addr,
				Metrics: createMetricsSnapshotView(ss[addr.ByteString()]),
			},
		)
		return false, false, nil
	})

	return &model.KadParams{
		Base:                k.base.String(),
		Population:          k.knownPeers.Length(),
		Connected:           k.connectedPeers.Length(),
		Timestamp:           time.Now(),
		NNLowWatermark:      nnLowWatermark,
		Depth:               k.NeighborhoodDepth(),
		Reachability:        k.reachability.String(),
		NetworkAvailability: k.p2p.NetworkStatus().String(),
		Bins: model.KadBins{
			Bin0:  infos[0],
			Bin1:  infos[1],
			Bin2:  infos[2],
			Bin3:  infos[3],
			Bin4:  infos[4],
			Bin5:  infos[5],
			Bin6:  infos[6],
			Bin7:  infos[7],
			Bin8:  infos[8],
			Bin9:  infos[9],
			Bin10: infos[10],
			Bin11: infos[11],
			Bin12: infos[12],
			Bin13: infos[13],
			Bin14: infos[14],
			Bin15: infos[15],
			Bin16: infos[16],
			Bin17: infos[17],
			Bin18: infos[18],
			Bin19: infos[19],
			Bin20: infos[20],
			Bin21: infos[21],
			Bin22: infos[22],
			Bin23: infos[23],
			Bin24: infos[24],
			Bin25: infos[25],
			Bin26: infos[26],
			Bin27: infos[27],
			Bin28: infos[28],
			Bin29: infos[29],
			Bin30: infos[30],
			Bin31: infos[31],
		},
	}
}

func (k *Kad) SnapshotConnected() (connected int, peers map[string]*model.PeerInfo) {
	peers = make(map[string]*model.PeerInfo)
	ss := k.collector.Snapshot(time.Now())
	_ = k.connectedPeers.EachBin(func(addr boson.Address, po uint8) (bool, bool, error) {
		peers[addr.String()] = &model.PeerInfo{
			Address: addr,
			Metrics: createMetricsSnapshotView(ss[addr.ByteString()]),
		}
		return false, false, nil
	})
	return k.connectedPeers.Length(), peers
}

func (k *Kad) SnapshotAddr(addr boson.Address) *model.Snapshot {
	return k.collector.Inspect(addr)
}

func (k *Kad) RecordPeerLatency(add boson.Address, t time.Duration) {
	k.collector.Record(add, im.PeerLatency(t))
}

// String returns a string represenstation of Kademlia.
func (k *Kad) String() string {
	j := k.Snapshot()
	b, err := json.MarshalIndent(j, "", "  ")
	if err != nil {
		k.logger.Errorf("could not marshal kademlia into json: %v", err)
		return ""
	}
	return string(b)
}

// Halt stops outgoing connections from happening.
// This is needed while we shut down, so that further topology
// changes do not happen while we shut down.
func (k *Kad) Halt() {
	close(k.halt)
}

// Close shuts down kademlia.
func (k *Kad) Close() error {
	k.logger.Info("kademlia shutting down")
	close(k.quit)
	_ = k.blocker.Close()
	cc := make(chan struct{})

	k.bgBroadcastCancel()

	go func() {
		k.wg.Wait()
		close(cc)
	}()

	eg := errgroup.Group{}

	errTimeout := errors.New("timeout")

	eg.Go(func() error {
		select {
		case <-cc:
		case <-time.After(peerConnectionAttemptTimeout):
			k.logger.Warning("kademlia shutting down with announce goroutines")
			return errTimeout
		}
		return nil
	})

	eg.Go(func() error {
		select {
		case <-k.done:
		case <-time.After(time.Second * 5):
			k.logger.Warning("kademlia manage loop did not shut down properly")
			return errTimeout
		}
		return nil
	})

	err := eg.Wait()

	k.logger.Info("kademlia persisting peer metrics")
	start := time.Now()
	if err := k.collector.Finalize(start, false); err != nil {
		k.logger.Debugf("kademlia: unable to finalize open sessions: %v", err)
	}
	k.logger.Debugf("kademlia: Finalize(...) took %v", time.Since(start))

	return err
}

func (k *Kad) randomPeer(bin uint8) (boson.Address, error) {
	peers := k.connectedPeers.BinPeers(bin)

	for idx := 0; idx < len(peers); {
		// do not consider protected peers
		if k.staticPeer(peers[idx]) {
			peers = append(peers[:idx], peers[idx+1:]...)
			continue
		}
		idx++
	}

	if len(peers) == 0 {
		return boson.ZeroAddress, errEmptyBin
	}

	rndIndx, err := random.Int(random.Reader, big.NewInt(int64(len(peers))))
	if err != nil {
		return boson.ZeroAddress, err
	}

	return peers[rndIndx.Int64()], nil
}

func (k *Kad) binReachablePeers(bin uint8) (peers []boson.Address) {

	_ = k.EachPeerRev(func(p boson.Address, po uint8) (bool, bool, error) {

		if po == bin {
			peers = append(peers, p)
			return false, false, nil
		}

		if po > bin {
			return true, false, nil
		}

		return false, true, nil

	}, topology.Filter{Reachable: true})

	return
}

// peerUnreachable returns true if the addr is not reachable.
func (k *Kad) peerUnreachable(addr boson.Address) bool {
	ss := k.collector.Inspect(addr)
	// if there is no entry yet, consider the peer as not reachable
	if ss == nil {
		return true
	}
	if ss.Reachability != p2p.ReachabilityStatusPublic {
		return true
	}
	return false
}

func randomSubset(addrs []boson.Address, count int) ([]boson.Address, error) {
	if count >= len(addrs) {
		return addrs, nil
	}

	for i := 0; i < len(addrs); i++ {
		b, err := random.Int(random.Reader, big.NewInt(int64(len(addrs))))
		if err != nil {
			return nil, err
		}
		j := int(b.Int64())
		addrs[i], addrs[j] = addrs[j], addrs[i]
	}

	return addrs[:count], nil
}

// createMetricsSnapshotView creates new topology.MetricSnapshotView from the
// given model.Snapshot and rounds all the timestamps and durations to its
// nearest second.
func createMetricsSnapshotView(ss *model.Snapshot) *model.MetricSnapshotView {
	if ss == nil {
		return nil
	}
	return &model.MetricSnapshotView{
		LastSeenTimestamp:          time.Unix(0, ss.LastSeenTimestamp).Unix(),
		SessionConnectionRetry:     ss.SessionConnectionRetry,
		ConnectionTotalDuration:    ss.ConnectionTotalDuration.Truncate(time.Second).Seconds(),
		SessionConnectionDuration:  ss.SessionConnectionDuration.Truncate(time.Second).Seconds(),
		SessionConnectionDirection: string(ss.SessionConnectionDirection),
		LatencyEWMA:                ss.LatencyEWMA.Milliseconds(),
		Reachability:               ss.Reachability.String(),
	}
}

// isNetworkError is checking various conditions that relate to network problems.
func isNetworkError(err error) bool {
	var netOpErr *net.OpError
	if errors.As(err, &netOpErr) {
		if netOpErr.Op == "dial" {
			return true
		}
		if netOpErr.Op == "read" {
			return true
		}
	}
	if errors.Is(err, syscall.ECONNREFUSED) {
		return true
	}
	if errors.Is(err, syscall.EPIPE) {
		return true
	}
	if errors.Is(err, syscall.ETIMEDOUT) {
		return true
	}
	return false
}

func isStaticPeer(staticNodes []boson.Address) func(overlay boson.Address) bool {
	return func(overlay boson.Address) bool {
		for _, addr := range staticNodes {
			if addr.Equal(overlay) {
				return true
			}
		}
		return false
	}
}<|MERGE_RESOLUTION|>--- conflicted
+++ resolved
@@ -686,17 +686,6 @@
 			}
 
 			for _, peer := range peers {
-<<<<<<< HEAD
-				if k.IsProtectPeer(peer) {
-					continue
-				}
-				ss := k.collector.Inspect(peer)
-				if ss == nil {
-					continue
-				}
-
-=======
->>>>>>> e2ce355e
 				peerID, found := k.p2p.PeerID(peer)
 				if found {
 					var delOK bool
