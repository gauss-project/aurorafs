// Copyright 2021 The Swarm Authors. All rights reserved.
// Use of this source code is governed by a BSD-style
// license that can be found in the LICENSE file.

// Package node defines the concept of a Aurora node
// by bootstrapping and injecting all necessary
// dependencies.
package node

import (
	"context"
	"crypto/ecdsa"
	"fmt"
	"github.com/gauss-project/aurorafs/pkg/chunkinfo"
	"github.com/gauss-project/aurorafs/pkg/hive2"
	"github.com/gauss-project/aurorafs/pkg/routetab"
	"github.com/gauss-project/aurorafs/pkg/shed"
	"github.com/gauss-project/aurorafs/pkg/topology/kademlia"
	"github.com/gauss-project/aurorafs/pkg/topology/lightnode"
	"io"
	"log"
	"net"
	"net/http"
	"path/filepath"
	"time"

	"github.com/gauss-project/aurorafs/pkg/addressbook"
	"github.com/gauss-project/aurorafs/pkg/api"
	"github.com/gauss-project/aurorafs/pkg/crypto"
	"github.com/gauss-project/aurorafs/pkg/debugapi"

	"github.com/gauss-project/aurorafs/pkg/boson"
	"github.com/gauss-project/aurorafs/pkg/localstore"
	"github.com/gauss-project/aurorafs/pkg/logging"
	"github.com/gauss-project/aurorafs/pkg/metrics"
	"github.com/gauss-project/aurorafs/pkg/netstore"
	"github.com/gauss-project/aurorafs/pkg/p2p/libp2p"
	"github.com/gauss-project/aurorafs/pkg/pingpong"
	"github.com/gauss-project/aurorafs/pkg/resolver/multiresolver"
	"github.com/gauss-project/aurorafs/pkg/retrieval"
	"github.com/gauss-project/aurorafs/pkg/tracing"
	"github.com/gauss-project/aurorafs/pkg/traversal"
	ma "github.com/multiformats/go-multiaddr"
	"github.com/sirupsen/logrus"
	"golang.org/x/sync/errgroup"
)

type Bee struct {
	p2pService     io.Closer
	p2pCancel      context.CancelFunc
	apiCloser      io.Closer
	apiServer      *http.Server
	debugAPIServer *http.Server
	resolverCloser io.Closer
	errorLogWriter *io.PipeWriter
	tracerCloser   io.Closer

	stateStoreCloser io.Closer
	localstoreCloser io.Closer
	topologyCloser   io.Closer

	ethClientCloser func()
	//recoveryHandleCleanup func()
}

type Options struct {
	DataDir                  string
	DBCapacity               uint64
	DBOpenFilesLimit         uint64
	DBWriteBufferSize        uint64
	DBBlockCacheCapacity     uint64
	DBDisableSeeksCompaction bool
	APIAddr                  string
	DebugAPIAddr             string
	Addr                     string
	NATAddr                  string
	EnableWS                 bool
	EnableQUIC               bool
	WelcomeMessage           string
	Bootnodes                []string
	OracleEndpoint           string
	CORSAllowedOrigins       []string
	Logger                   logging.Logger
	Standalone               bool
	IsDev                    bool
	TracingEnabled           bool
	TracingEndpoint          string
	TracingServiceName       string
	GlobalPinningEnabled     bool
	PaymentThreshold         string
	PaymentTolerance         string
	PaymentEarly             string
	ResolverConnectionCfgs   []multiresolver.ConnectionConfig
	GatewayMode              bool
	BootnodeMode             bool
	SwapEndpoint             string
	SwapFactoryAddress       string
	SwapInitialDeposit       string
	SwapEnable               bool
	FullNode                 bool
<<<<<<< HEAD
=======
	KadBinMaxPeers           int
	LightNodeMaxPeers        int
>>>>>>> 61772f54
}

func NewBee(addr string, bosonAddress boson.Address, publicKey ecdsa.PublicKey, signer crypto.Signer, networkID uint64, logger logging.Logger, libp2pPrivateKey, pssPrivateKey *ecdsa.PrivateKey, o Options) (b *Bee, err error) {
	tracer, tracerCloser, err := tracing.NewTracer(&tracing.Options{
		Enabled:     o.TracingEnabled,
		Endpoint:    o.TracingEndpoint,
		ServiceName: o.TracingServiceName,
	})
	if err != nil {
		return nil, fmt.Errorf("tracer: %w", err)
	}

	p2pCtx, p2pCancel := context.WithCancel(context.Background())
	defer func() {
		// if there's been an error on this function
		// we'd like to cancel the p2p context so that
		// incoming connections will not be possible
		if err != nil {
			p2pCancel()
		}
	}()

	b = &Bee{
		p2pCancel:      p2pCancel,
		errorLogWriter: logger.WriterLevel(logrus.ErrorLevel),
		tracerCloser:   tracerCloser,
	}

	var debugAPIService *debugapi.Service
	if o.DebugAPIAddr != "" {
		overlayEthAddress, err := signer.EthereumAddress()
		if err != nil {
			return nil, fmt.Errorf("eth address: %w", err)
		}
		// set up basic debug api endpoints for debugging and /health endpoint
		debugAPIService = debugapi.New(bosonAddress, publicKey, pssPrivateKey.PublicKey, overlayEthAddress, logger, tracer, o.CORSAllowedOrigins)

		debugAPIListener, err := net.Listen("tcp", o.DebugAPIAddr)
		if err != nil {
			return nil, fmt.Errorf("debug api listener: %w", err)
		}

		debugAPIServer := &http.Server{
			IdleTimeout:       30 * time.Second,
			ReadHeaderTimeout: 3 * time.Second,
			Handler:           debugAPIService,
			ErrorLog:          log.New(b.errorLogWriter, "", 0),
		}

		go func() {
			logger.Infof("debug api address: %s", debugAPIListener.Addr())

			if err := debugAPIServer.Serve(debugAPIListener); err != nil && err != http.ErrServerClosed {
				logger.Debugf("debug api server: %v", err)
				logger.Error("unable to serve debug api")
			}
		}()

		b.debugAPIServer = debugAPIServer
	}

	stateStore, err := InitStateStore(logger, o.DataDir)
	if err != nil {
		return nil, err
	}
	b.stateStoreCloser = stateStore

	err = CheckOverlayWithStore(bosonAddress, stateStore)
	if err != nil {
		return nil, err
	}

	//var swapBackend *ethclient.Client
	//var overlayEthAddress common.Address
	//var chainID int64
	//var transactionService transaction.Service
	//var chequebookFactory chequebook.Factory
	//var chequebookService chequebook.Service
	//var chequeStore chequebook.ChequeStore
	//var cashoutService chequebook.CashoutService

	//if o.SwapEnable {
	//	swapBackend, overlayEthAddress, chainID, transactionService, err = InitChain(
	//		p2pCtx,
	//		logger,
	//		stateStore,
	//		o.SwapEndpoint,
	//		signer,
	//	)
	//	if err != nil {
	//		return nil, err
	//	}
	//	b.ethClientCloser = swapBackend.Close
	//
	//	chequebookFactory, err = InitChequebookFactory(
	//		logger,
	//		swapBackend,
	//		chainID,
	//		transactionService,
	//		o.SwapFactoryAddress,
	//	)
	//	if err != nil {
	//		return nil, err
	//	}
	//
	//	if err = chequebookFactory.VerifyBytecode(p2pCtx); err != nil {
	//		return nil, fmt.Errorf("factory fail: %w", err)
	//	}
	//
	//	chequebookService, err = InitChequebookService(
	//		p2pCtx,
	//		logger,
	//		stateStore,
	//		signer,
	//		chainID,
	//		swapBackend,
	//		overlayEthAddress,
	//		transactionService,
	//		chequebookFactory,
	//		o.SwapInitialDeposit,
	//	)
	//	if err != nil {
	//		return nil, err
	//	}
	//
	//	chequeStore, cashoutService = initChequeStoreCashout(
	//		stateStore,
	//		swapBackend,
	//		chequebookFactory,
	//		chainID,
	//		overlayEthAddress,
	//		transactionService,
	//	)
	//}

	addressBook := addressbook.New(stateStore)
	lightNodes := lightnode.NewContainer(bosonAddress)

	p2ps, err := libp2p.New(p2pCtx, signer, networkID, bosonAddress, addr, addressBook, stateStore, lightNodes, logger, tracer, libp2p.Options{
		PrivateKey:     libp2pPrivateKey,
		NATAddr:        o.NATAddr,
		EnableWS:       o.EnableWS,
		EnableQUIC:     o.EnableQUIC,
		WelcomeMessage: o.WelcomeMessage,
		FullNode:       o.FullNode,
<<<<<<< HEAD
=======
		LightNodeLimit: o.LightNodeMaxPeers,
>>>>>>> 61772f54
	})
	if err != nil {
		return nil, fmt.Errorf("p2p service: %w", err)
	}
	b.p2pService = p2ps

	if !o.Standalone {
		if natManager := p2ps.NATManager(); natManager != nil {
			// wait for nat manager to init
			logger.Debug("initializing NAT manager")
			select {
			case <-natManager.Ready():
				// this is magic sleep to give NAT time to sync the mappings
				// this is a hack, kind of alchemy and should be improved
				time.Sleep(3 * time.Second)
				logger.Debug("NAT manager initialized")
			case <-time.After(10 * time.Second):
				logger.Warning("NAT manager init timeout")
			}
		}
	}

	// Construct protocols.
	pingPong := pingpong.New(p2ps, logger, tracer)

	if err = p2ps.AddProtocol(pingPong.Protocol()); err != nil {
		return nil, fmt.Errorf("pingpong service: %w", err)
	}

	var bootnodes []ma.Multiaddr
	if o.Standalone {
		logger.Info("Starting node in standalone mode, no p2p connections will be made or accepted")
	} else {
		for _, a := range o.Bootnodes {
			addr, err := ma.NewMultiaddr(a)
			if err != nil {
				logger.Debugf("multiaddress fail %s: %v", a, err)
				logger.Warningf("invalid bootnode address %s", a)
				continue
			}

			bootnodes = append(bootnodes, addr)
		}
	}

	//var settlement settlement.Interface
	//var swapService *swap.Service

	//if o.SwapEnable {
	//	swapService, err = InitSwap(
	//		p2ps,
	//		logger,
	//		stateStore,
	//		networkID,
	//		overlayEthAddress,
	//		chequebookService,
	//		chequeStore,
	//		cashoutService,
	//	)
	//	if err != nil {
	//		return nil, err
	//	}
	//	settlement = swapService
	//} else {
	//	pseudosettleService := pseudosettle.New(p2ps, logger, stateStore)
	//	if err = p2ps.AddProtocol(pseudosettleService.Protocol()); err != nil {
	//		return nil, fmt.Errorf("pseudosettle service: %w", err)
	//	}
	//	settlement = pseudosettleService
	//}

	//paymentThreshold, ok := new(big.Int).SetString(o.PaymentThreshold, 10)
	//if !ok {
	//	return nil, fmt.Errorf("invalid payment threshold: %s", paymentThreshold)
	//}
	//pricing := pricing.New(p2ps, logger, paymentThreshold)
	//if err = p2ps.AddProtocol(pricing.Protocol()); err != nil {
	//	return nil, fmt.Errorf("pricing service: %w", err)
	//}

	//paymentTolerance, ok := new(big.Int).SetString(o.PaymentTolerance, 10)
	//if !ok {
	//	return nil, fmt.Errorf("invalid payment tolerance: %s", paymentTolerance)
	//}
	//paymentEarly, ok := new(big.Int).SetString(o.PaymentEarly, 10)
	//if !ok {
	//	return nil, fmt.Errorf("invalid payment early: %s", paymentEarly)
	//}
	//acc, err := accounting.NewAccounting(
	//	paymentThreshold,
	//	paymentTolerance,
	//	paymentEarly,
	//	logger,
	//	stateStore,
	//	settlement,
	//	pricing,
	//)
	//if err != nil {
	//	return nil, fmt.Errorf("accounting: %w", err)
	//}

	//settlement.SetNotifyPaymentFunc(acc.AsyncNotifyPayment)
	//pricing.SetPaymentThresholdObserver(acc)

	metricsDB, err := shed.NewDBWrap(stateStore.DB())
	if err != nil {
		return nil, fmt.Errorf("unable to create metrics storage for kademlia: %w", err)
	}

	hiveObj := hive2.New(p2ps, addressBook, networkID, logger)
	if err = p2ps.AddProtocol(hiveObj.Protocol()); err != nil {
		return nil, fmt.Errorf("hive service: %w", err)
	}
<<<<<<< HEAD
	if !o.IsDev {
		hiveObj.Start() // must start before kademlia
	}

	kad := kademlia.New(bosonAddress, addressBook, hiveObj, p2ps, metricsDB, logger, kademlia.Options{Bootnodes: bootnodes, BootnodeMode: o.BootnodeMode})
	b.topologyCloser = kad
	hiveObj.SetAddPeersHandler(kad.AddPeers)
	hiveObj.SetConfig(hive2.Config{Kad: kad}) // hive2
=======

	kad := kademlia.New(bosonAddress, addressBook, hiveObj, p2ps, metricsDB, logger, kademlia.Options{
		Bootnodes:    bootnodes,
		BootnodeMode: o.BootnodeMode,
		BinMaxPeers:  o.KadBinMaxPeers,
	})
	b.topologyCloser = kad
	hiveObj.SetAddPeersHandler(kad.AddPeers)
	hiveObj.SetConfig(hive2.Config{Kad: kad, Base: bosonAddress}) // hive2
>>>>>>> 61772f54

	p2ps.SetPickyNotifier(kad)
	addrs, err := p2ps.Addresses()
	if err != nil {
		return nil, fmt.Errorf("get server addresses: %w", err)
	}

	for _, addr := range addrs {
		logger.Debugf("p2p address: %s", addr)
	}

	route := routetab.New(bosonAddress, p2pCtx, p2ps, kad, stateStore, logger)
	if err = p2ps.AddProtocol(route.Protocol()); err != nil {
		return nil, fmt.Errorf("routetab service: %w", err)
	}
	route.SetConfig(routetab.Config{
		AddressBook: addressBook,
		NetworkID:   networkID,
<<<<<<< HEAD
=======
		LightNodes:  lightNodes,
>>>>>>> 61772f54
	})

	var path string

	if o.DataDir != "" {
		path = filepath.Join(o.DataDir, "localstore")
	}
	lo := &localstore.Options{
		Capacity:               o.DBCapacity,
		OpenFilesLimit:         o.DBOpenFilesLimit,
		BlockCacheCapacity:     o.DBBlockCacheCapacity,
		WriteBufferSize:        o.DBWriteBufferSize,
		DisableSeeksCompaction: o.DBDisableSeeksCompaction,
	}
	storer, err := localstore.New(path, bosonAddress.Bytes(), lo, logger)
	if err != nil {
		return nil, fmt.Errorf("localstore: %w", err)
	}
	b.localstoreCloser = storer

	retrieve := retrieval.New(bosonAddress, p2ps, route, storer, logger, tracer)
	if err = p2ps.AddProtocol(retrieve.Protocol()); err != nil {
		return nil, fmt.Errorf("retrieval service: %w", err)
	}

	ns := netstore.New(storer, retrieve, logger)

	traversalService := traversal.NewService(ns)

	chunkInfo := chunkinfo.New(p2ps, logger, traversalService, stateStore, route, o.OracleEndpoint)
	if err := chunkInfo.InitChunkInfo(); err != nil {
		return nil, fmt.Errorf("chunk info init: %w", err)
	}
	if err = p2ps.AddProtocol(chunkInfo.Protocol()); err != nil {
		return nil, fmt.Errorf("chunkInfo service: %w", err)
	}
	storer.Config(chunkInfo)
	retrieve.Config(chunkInfo)

	multiResolver := multiresolver.NewMultiResolver(
		multiresolver.WithConnectionConfigs(o.ResolverConnectionCfgs),
		multiresolver.WithLogger(o.Logger),
	)
	b.resolverCloser = multiResolver

	var apiService api.Service
	if o.APIAddr != "" {
		// API server

		apiService = api.New(ns, multiResolver, bosonAddress, chunkInfo, traversalService, logger, tracer, api.Options{
			CORSAllowedOrigins: o.CORSAllowedOrigins,
			GatewayMode:        o.GatewayMode,
			WsPingPeriod:       60 * time.Second,
		})
		apiListener, err := net.Listen("tcp", o.APIAddr)
		if err != nil {
			return nil, fmt.Errorf("api listener: %w", err)
		}

		apiServer := &http.Server{
			IdleTimeout:       30 * time.Second,
			ReadHeaderTimeout: 3 * time.Second,
			Handler:           apiService,
			ErrorLog:          log.New(b.errorLogWriter, "", 0),
		}

		go func() {
			logger.Infof("api address: %s", apiListener.Addr())

			if err := apiServer.Serve(apiListener); err != nil && err != http.ErrServerClosed {
				logger.Debugf("api server: %v", err)
				logger.Error("unable to serve api")
			}
		}()

		b.apiServer = apiServer
		b.apiCloser = apiService
	}

	if debugAPIService != nil {
		// register metrics from components
		debugAPIService.MustRegisterMetrics(p2ps.Metrics()...)
		debugAPIService.MustRegisterMetrics(pingPong.Metrics()...)
		//debugAPIService.MustRegisterMetrics(acc.Metrics()...)
		debugAPIService.MustRegisterMetrics(storer.Metrics()...)

		debugAPIService.MustRegisterMetrics(retrieve.Metrics()...)

		if apiService != nil {
			debugAPIService.MustRegisterMetrics(apiService.Metrics()...)
		}
		if l, ok := logger.(metrics.Collector); ok {
			debugAPIService.MustRegisterMetrics(l.Metrics()...)
		}

		//if l, ok := settlement.(metrics.Collector); ok {
		//	debugAPIService.MustRegisterMetrics(l.Metrics()...)
		//}

		// inject dependencies and configure full debug api http path routes
		debugAPIService.Configure(p2ps, pingPong, kad, lightNodes, storer)
	}

	if err := kad.Start(p2pCtx); err != nil {
		return nil, err
	}
	if !o.IsDev {
		hiveObj.Start()
	}

	p2ps.Ready()

	return b, nil
}

func (b *Bee) Shutdown(ctx context.Context) error {
	errs := new(multiError)

	if b.apiCloser != nil {
		if err := b.apiCloser.Close(); err != nil {
			errs.add(fmt.Errorf("api: %w", err))
		}
	}

	var eg errgroup.Group
	if b.apiServer != nil {
		eg.Go(func() error {
			if err := b.apiServer.Shutdown(ctx); err != nil {
				return fmt.Errorf("api server: %w", err)
			}
			return nil
		})
	}
	if b.debugAPIServer != nil {
		eg.Go(func() error {
			if err := b.debugAPIServer.Shutdown(ctx); err != nil {
				return fmt.Errorf("debug api server: %w", err)
			}
			return nil
		})
	}

	if err := eg.Wait(); err != nil {
		errs.add(err)
	}

	b.p2pCancel()
	if err := b.p2pService.Close(); err != nil {
		errs.add(fmt.Errorf("p2p server: %w", err))
	}

	if c := b.ethClientCloser; c != nil {
		c()
	}

	if err := b.tracerCloser.Close(); err != nil {
		errs.add(fmt.Errorf("tracer: %w", err))
	}

	if err := b.stateStoreCloser.Close(); err != nil {
		errs.add(fmt.Errorf("statestore: %w", err))
	}

	if err := b.localstoreCloser.Close(); err != nil {
		errs.add(fmt.Errorf("localstore: %w", err))
	}

	if err := b.topologyCloser.Close(); err != nil {
		errs.add(fmt.Errorf("topology driver: %w", err))
	}

	if err := b.errorLogWriter.Close(); err != nil {
		errs.add(fmt.Errorf("error log writer: %w", err))
	}

	// Shutdown the resolver service only if it has been initialized.
	if b.resolverCloser != nil {
		if err := b.resolverCloser.Close(); err != nil {
			errs.add(fmt.Errorf("resolver service: %w", err))
		}
	}

	if errs.hasErrors() {
		return errs
	}

	return nil
}

type multiError struct {
	errors []error
}

func (e *multiError) Error() string {
	if len(e.errors) == 0 {
		return ""
	}
	s := e.errors[0].Error()
	for _, err := range e.errors[1:] {
		s += "; " + err.Error()
	}
	return s
}

func (e *multiError) add(err error) {
	e.errors = append(e.errors, err)
}

func (e *multiError) hasErrors() bool {
	return len(e.errors) > 0
}<|MERGE_RESOLUTION|>--- conflicted
+++ resolved
@@ -98,11 +98,8 @@
 	SwapInitialDeposit       string
 	SwapEnable               bool
 	FullNode                 bool
-<<<<<<< HEAD
-=======
 	KadBinMaxPeers           int
 	LightNodeMaxPeers        int
->>>>>>> 61772f54
 }
 
 func NewBee(addr string, bosonAddress boson.Address, publicKey ecdsa.PublicKey, signer crypto.Signer, networkID uint64, logger logging.Logger, libp2pPrivateKey, pssPrivateKey *ecdsa.PrivateKey, o Options) (b *Bee, err error) {
@@ -248,10 +245,7 @@
 		EnableQUIC:     o.EnableQUIC,
 		WelcomeMessage: o.WelcomeMessage,
 		FullNode:       o.FullNode,
-<<<<<<< HEAD
-=======
 		LightNodeLimit: o.LightNodeMaxPeers,
->>>>>>> 61772f54
 	})
 	if err != nil {
 		return nil, fmt.Errorf("p2p service: %w", err)
@@ -365,16 +359,6 @@
 	if err = p2ps.AddProtocol(hiveObj.Protocol()); err != nil {
 		return nil, fmt.Errorf("hive service: %w", err)
 	}
-<<<<<<< HEAD
-	if !o.IsDev {
-		hiveObj.Start() // must start before kademlia
-	}
-
-	kad := kademlia.New(bosonAddress, addressBook, hiveObj, p2ps, metricsDB, logger, kademlia.Options{Bootnodes: bootnodes, BootnodeMode: o.BootnodeMode})
-	b.topologyCloser = kad
-	hiveObj.SetAddPeersHandler(kad.AddPeers)
-	hiveObj.SetConfig(hive2.Config{Kad: kad}) // hive2
-=======
 
 	kad := kademlia.New(bosonAddress, addressBook, hiveObj, p2ps, metricsDB, logger, kademlia.Options{
 		Bootnodes:    bootnodes,
@@ -384,7 +368,6 @@
 	b.topologyCloser = kad
 	hiveObj.SetAddPeersHandler(kad.AddPeers)
 	hiveObj.SetConfig(hive2.Config{Kad: kad, Base: bosonAddress}) // hive2
->>>>>>> 61772f54
 
 	p2ps.SetPickyNotifier(kad)
 	addrs, err := p2ps.Addresses()
@@ -403,10 +386,7 @@
 	route.SetConfig(routetab.Config{
 		AddressBook: addressBook,
 		NetworkID:   networkID,
-<<<<<<< HEAD
-=======
 		LightNodes:  lightNodes,
->>>>>>> 61772f54
 	})
 
 	var path string
