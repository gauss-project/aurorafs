--- conflicted
+++ resolved
@@ -91,18 +91,6 @@
 	// PaymentEarly             string
 	ResolverConnectionCfgs []multiresolver.ConnectionConfig
 	GatewayMode            bool
-<<<<<<< HEAD
-	// SwapEndpoint             string
-	// SwapFactoryAddress       string
-	// SwapInitialDeposit       string
-	// SwapEnable               bool
-	KadBinMaxPeers     int
-	LightNodeMaxPeers  int
-	AllowPrivateCIDRs  bool
-	Restricted         bool
-	TokenEncryptionKey string
-	AdminPasswordHash  string
-=======
 	TrafficEnable          bool
 	TrafficContractAddr    string
 	KadBinMaxPeers         int
@@ -113,7 +101,6 @@
 	AdminPasswordHash      string
 	RouteAlpha             int32
 	PkPassword             string
->>>>>>> ceefa2aa
 }
 
 func NewAurora(nodeMode aurora.Model, addr string, bosonAddress boson.Address, publicKey ecdsa.PublicKey, signer crypto.Signer, networkID uint64, logger logging.Logger, libp2pPrivateKey *ecdsa.PrivateKey, o Options) (b *Aurora, err error) {
@@ -201,72 +188,6 @@
 		return nil, err
 	}
 
-<<<<<<< HEAD
-	var oracleChain *oracle.ChainOracle
-	_, oracleChain, err = InitChain(
-		p2pCtx,
-		logger,
-		o.OracleEndpoint,
-		o.OracleContractAddress,
-	)
-	if err != nil {
-		return nil, err
-	}
-	// var overlayEthAddress common.Address
-	// var chainID int64
-	// var transactionService transaction.Service
-	// var chequebookFactory chequebook.Factory
-	// var chequebookService chequebook.Service
-	// var chequeStore chequebook.ChequeStore
-	// var cashoutService chequebook.CashoutService
-
-	// if o.SwapEnable {
-
-	//	b.ethClientCloser = swapBackend.Close
-	//
-	//	chequebookFactory, err = InitChequebookFactory(
-	//		logger,
-	//		swapBackend,
-	//		chainID,
-	//		transactionService,
-	//		o.SwapFactoryAddress,
-	//	)
-	//	if err != nil {
-	//		return nil, err
-	//	}
-	//
-	//	if err = chequebookFactory.VerifyBytecode(p2pCtx); err != nil {
-	//		return nil, fmt.Errorf("factory fail: %w", err)
-	//	}
-	//
-	//	chequebookService, err = InitChequebookService(
-	//		p2pCtx,
-	//		logger,
-	//		stateStore,
-	//		signer,
-	//		chainID,
-	//		swapBackend,
-	//		overlayEthAddress,
-	//		transactionService,
-	//		chequebookFactory,
-	//		o.SwapInitialDeposit,
-	//	)
-	//	if err != nil {
-	//		return nil, err
-	//	}
-	//
-	//	chequeStore, cashoutService = initChequeStoreCashout(
-	//		stateStore,
-	//		swapBackend,
-	//		chequebookFactory,
-	//		chainID,
-	//		overlayEthAddress,
-	//		transactionService,
-	//	)
-	// }
-
-=======
->>>>>>> ceefa2aa
 	addressBook := addressbook.New(stateStore)
 	lightNodes := lightnode.NewContainer(bosonAddress)
 	bootNodes := bootnode.NewContainer(bosonAddress)
@@ -339,66 +260,6 @@
 		}
 	}
 
-<<<<<<< HEAD
-	// var settlement settlement.Interface
-	// var swapService *swap.Service
-
-	// if o.SwapEnable {
-	//	swapService, err = InitSwap(
-	//		p2ps,
-	//		logger,
-	//		stateStore,
-	//		networkID,
-	//		overlayEthAddress,
-	//		chequebookService,
-	//		chequeStore,
-	//		cashoutService,
-	//	)
-	//	if err != nil {
-	//		return nil, err
-	//	}
-	//	settlement = swapService
-	// } else {
-	//	pseudosettleService := pseudosettle.New(p2ps, logger, stateStore)
-	//	if err = p2ps.AddProtocol(pseudosettleService.Protocol()); err != nil {
-	//		return nil, fmt.Errorf("pseudosettle service: %w", err)
-	//	}
-	//	settlement = pseudosettleService
-	// }
-
-	// paymentThreshold, ok := new(big.Int).SetString(o.PaymentThreshold, 10)
-	// if !ok {
-	//	return nil, fmt.Errorf("invalid payment threshold: %s", paymentThreshold)
-	// }
-	// pricing := pricing.New(p2ps, logger, paymentThreshold)
-	// if err = p2ps.AddProtocol(pricing.Protocol()); err != nil {
-	//	return nil, fmt.Errorf("pricing service: %w", err)
-	// }
-
-	// paymentTolerance, ok := new(big.Int).SetString(o.PaymentTolerance, 10)
-	// if !ok {
-	//	return nil, fmt.Errorf("invalid payment tolerance: %s", paymentTolerance)
-	// }
-	// paymentEarly, ok := new(big.Int).SetString(o.PaymentEarly, 10)
-	// if !ok {
-	//	return nil, fmt.Errorf("invalid payment early: %s", paymentEarly)
-	// }
-	// acc, err := accounting.NewAccounting(
-	//	paymentThreshold,
-	//	paymentTolerance,
-	//	paymentEarly,
-	//	logger,
-	//	stateStore,
-	//	settlement,
-	//	pricing,
-	// )
-	// if err != nil {
-	//	return nil, fmt.Errorf("accounting: %w", err)
-	// }
-
-	// settlement.SetNotifyPaymentFunc(acc.AsyncNotifyPayment)
-	// pricing.SetPaymentThresholdObserver(acc)
-=======
 	paymentThreshold := new(big.Int).SetUint64(256 * 4)
 	paymentTolerance := new(big.Int).Mul(paymentThreshold, new(big.Int).SetUint64(32))
 
@@ -410,7 +271,6 @@
 		settlement,
 	)
 	settlement.SetNotifyPaymentFunc(acc.NotifyPayment)
->>>>>>> ceefa2aa
 
 	metricsDB, err := shed.NewDBWrap(stateStore.DB())
 	if err != nil {
@@ -487,19 +347,11 @@
 	storer.WithChunkInfo(chunkInfo)
 	retrieve.Config(chunkInfo)
 
-<<<<<<< HEAD
-	// multiResolver := multiresolver.NewMultiResolver(
-	//	multiresolver.WithConnectionConfigs(o.ResolverConnectionCfgs),
-	//	multiresolver.WithLogger(o.Logger),
-	// )
-	// b.resolverCloser = multiResolver
-=======
 	multiResolver := multiresolver.NewMultiResolver(
 		multiresolver.WithConnectionConfigs(o.ResolverConnectionCfgs),
 		multiresolver.WithLogger(o.Logger),
 	)
 	b.resolverCloser = multiResolver
->>>>>>> ceefa2aa
 
 	var apiService api.Service
 	if o.APIAddr != "" {
