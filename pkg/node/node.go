--- conflicted
+++ resolved
@@ -502,11 +502,7 @@
 		// HTTPModules: []string{"debug", "api"},
 		WSAddr:    o.WSAddr,
 		WSOrigins: o.CORSAllowedOrigins,
-<<<<<<< HEAD
-		WSModules: []string{"group", "p2p", "chunkInfo", "traffic", "retrieval"},
-=======
-		WSModules: []string{"group", "p2p", "chunkInfo", "traffic", "oracle"},
->>>>>>> ee73b2ce
+		WSModules: []string{"group", "p2p", "chunkInfo", "traffic", "retrieval", "oracle"},
 	})
 	if err != nil {
 		return nil, err
@@ -515,12 +511,9 @@
 		group.API(),                    // group
 		kad.API(lightNodes, bootNodes), // p2p
 		chunkInfo.API(),                // chunkInfo
-		apiInterface.API(),
-<<<<<<< HEAD
-		retrieve.API(),
-=======
-		oracleChain.API(),
->>>>>>> ee73b2ce
+		apiInterface.API(),             // traffic
+		retrieve.API(),                 // retrieval
+		oracleChain.API(),              // oracle
 	})
 	err = stack.Start()
 	if err != nil {
