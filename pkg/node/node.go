// Package node defines the concept of a Aurora node
// by bootstrapping and injecting all necessary
// dependencies.
package node

import (
	"context"
	"crypto/ecdsa"
	"fmt"
	"github.com/gauss-project/aurorafs/pkg/accounting"
	"github.com/gauss-project/aurorafs/pkg/auth"
	"io"
	"log"
	"math/big"
	"net"
	"net/http"
	"path/filepath"
	"time"

	"github.com/gauss-project/aurorafs/pkg/addressbook"
	"github.com/gauss-project/aurorafs/pkg/api"
	"github.com/gauss-project/aurorafs/pkg/aurora"
	"github.com/gauss-project/aurorafs/pkg/boson"
	"github.com/gauss-project/aurorafs/pkg/chunkinfo"
	"github.com/gauss-project/aurorafs/pkg/crypto"
	"github.com/gauss-project/aurorafs/pkg/debugapi"
	"github.com/gauss-project/aurorafs/pkg/hive2"
	"github.com/gauss-project/aurorafs/pkg/localstore"
	"github.com/gauss-project/aurorafs/pkg/logging"
	"github.com/gauss-project/aurorafs/pkg/metrics"
	"github.com/gauss-project/aurorafs/pkg/netstore"
	"github.com/gauss-project/aurorafs/pkg/p2p/libp2p"
	"github.com/gauss-project/aurorafs/pkg/pingpong"
	"github.com/gauss-project/aurorafs/pkg/pinning"
	"github.com/gauss-project/aurorafs/pkg/resolver/multiresolver"
	"github.com/gauss-project/aurorafs/pkg/retrieval"
	"github.com/gauss-project/aurorafs/pkg/routetab"
	"github.com/gauss-project/aurorafs/pkg/shed"
	"github.com/gauss-project/aurorafs/pkg/topology/bootnode"
	"github.com/gauss-project/aurorafs/pkg/topology/kademlia"
	"github.com/gauss-project/aurorafs/pkg/topology/lightnode"
	"github.com/gauss-project/aurorafs/pkg/tracing"
	"github.com/gauss-project/aurorafs/pkg/traversal"
	ma "github.com/multiformats/go-multiaddr"
	"github.com/sirupsen/logrus"
	"golang.org/x/sync/errgroup"
)

type Aurora struct {
	p2pService     io.Closer
	p2pCancel      context.CancelFunc
	apiCloser      io.Closer
	apiServer      *http.Server
	debugAPIServer *http.Server
	resolverCloser io.Closer
	errorLogWriter *io.PipeWriter
	tracerCloser   io.Closer

	stateStoreCloser io.Closer
	localstoreCloser io.Closer
	topologyCloser   io.Closer

	ethClientCloser func()
	//recoveryHandleCleanup func()
}

type Options struct {
	DataDir                  string
	CacheCapacity            uint64
	DBOpenFilesLimit         uint64
	DBWriteBufferSize        uint64
	DBBlockCacheCapacity     uint64
	DBDisableSeeksCompaction bool
	APIAddr                  string
	DebugAPIAddr             string
	ApiBufferSizeMul         int
	NATAddr                  string
	EnableWS                 bool
	EnableQUIC               bool
	WelcomeMessage           string
	Bootnodes                []string
	OracleEndpoint           string
	OracleContractAddress    string
	CORSAllowedOrigins       []string
	Logger                   logging.Logger
	Standalone               bool
	IsDev                    bool
	TracingEnabled           bool
	TracingEndpoint          string
	TracingServiceName       string
	//GlobalPinningEnabled     bool
	//PaymentThreshold         string
	//PaymentTolerance         string
	//PaymentEarly             string
	ResolverConnectionCfgs []multiresolver.ConnectionConfig
	GatewayMode            bool
<<<<<<< HEAD
	//SwapEndpoint             string
	//SwapFactoryAddress       string
	//SwapInitialDeposit       string
	//SwapEnable               bool
	KadBinMaxPeers     int
	LightNodeMaxPeers  int
	AllowPrivateCIDRs  bool
	Restricted         bool
	TokenEncryptionKey string
	AdminPasswordHash  string
	RouteAlpha         int32
=======
	TrafficEnable          bool
	TrafficContractAddr    string
	NodeMode               aurora.Model
	KadBinMaxPeers         int
	LightNodeMaxPeers      int
	AllowPrivateCIDRs      bool
	Restricted             bool
	TokenEncryptionKey     string
	AdminPasswordHash      string
>>>>>>> 9c978735
}

func NewAurora(nodeMode aurora.Model, addr string, bosonAddress boson.Address, publicKey ecdsa.PublicKey, signer crypto.Signer, networkID uint64, logger logging.Logger, libp2pPrivateKey *ecdsa.PrivateKey, o Options) (b *Aurora, err error) {
	tracer, tracerCloser, err := tracing.NewTracer(&tracing.Options{
		Enabled:     o.TracingEnabled,
		Endpoint:    o.TracingEndpoint,
		ServiceName: o.TracingServiceName,
	})
	if err != nil {
		return nil, fmt.Errorf("tracer: %w", err)
	}

	p2pCtx, p2pCancel := context.WithCancel(context.Background())
	defer func() {
		// if there's been an error on this function
		// we'd like to cancel the p2p context so that
		// incoming connections will not be possible
		if err != nil {
			p2pCancel()
		}
	}()

	b = &Aurora{
		p2pCancel:      p2pCancel,
		errorLogWriter: logger.WriterLevel(logrus.ErrorLevel),
		tracerCloser:   tracerCloser,
	}

	var authenticator *auth.Authenticator

	if o.Restricted {
		if authenticator, err = auth.New(o.TokenEncryptionKey, o.AdminPasswordHash, logger); err != nil {
			return nil, fmt.Errorf("authenticator: %w", err)
		}
		logger.Info("starting with restricted APIs")
	}

	var debugAPIService *debugapi.Service

	if o.DebugAPIAddr != "" {
		// set up basic debug api endpoints for debugging and /health endpoint
		debugAPIService = debugapi.New(bosonAddress, publicKey, logger, tracer, o.CORSAllowedOrigins, o.Restricted, authenticator, debugapi.Options{
			PrivateKey:     libp2pPrivateKey,
			NATAddr:        o.NATAddr,
			NetworkID:      networkID,
			EnableWS:       o.EnableWS,
			EnableQUIC:     o.EnableQUIC,
			NodeMode:       nodeMode,
			WelcomeMessage: o.WelcomeMessage,
			LightNodeLimit: o.LightNodeMaxPeers,
		})

		debugAPIListener, err := net.Listen("tcp", o.DebugAPIAddr)
		if err != nil {
			return nil, fmt.Errorf("debug api listener: %w", err)
		}

		debugAPIServer := &http.Server{
			IdleTimeout:       30 * time.Second,
			ReadHeaderTimeout: 3 * time.Second,
			Handler:           debugAPIService,
			ErrorLog:          log.New(b.errorLogWriter, "", 0),
		}

		go func() {
			logger.Infof("debug api address: %s", debugAPIListener.Addr())

			if err := debugAPIServer.Serve(debugAPIListener); err != nil && err != http.ErrServerClosed {
				logger.Debugf("debug api server: %v", err)
				logger.Error("unable to serve debug api")
			}
		}()

		b.debugAPIServer = debugAPIServer
	}

	stateStore, err := InitStateStore(logger, o.DataDir)
	if err != nil {
		return nil, err
	}
	b.stateStoreCloser = stateStore

	err = CheckOverlayWithStore(bosonAddress, stateStore)
	if err != nil {
		return nil, err
	}

	addressBook := addressbook.New(stateStore)
	lightNodes := lightnode.NewContainer(bosonAddress)
	bootNodes := bootnode.NewContainer(bosonAddress)

	p2ps, err := libp2p.New(p2pCtx, signer, networkID, bosonAddress, addr, addressBook, stateStore, lightNodes, bootNodes, logger, tracer, libp2p.Options{
		PrivateKey:     libp2pPrivateKey,
		NATAddr:        o.NATAddr,
		EnableWS:       o.EnableWS,
		EnableQUIC:     o.EnableQUIC,
		WelcomeMessage: o.WelcomeMessage,
		NodeMode:       nodeMode,
		LightNodeLimit: o.LightNodeMaxPeers,
	})

	if err != nil {
		return nil, fmt.Errorf("p2p service: %w", err)
	}

	oracleChain, settlement, apiInterface, err := InitChain(
		p2pCtx,
		logger,
		o.OracleEndpoint,
		o.OracleContractAddress,
		stateStore,
		signer,
		o.TrafficEnable,
		o.TrafficContractAddr,
		p2ps)
	if err != nil {
		return nil, err
	}
	b.p2pService = p2ps

	if !o.Standalone {
		if natManager := p2ps.NATManager(); natManager != nil {
			// wait for nat manager to init
			logger.Debug("initializing NAT manager")
			select {
			case <-natManager.Ready():
				// this is magic sleep to give NAT time to sync the mappings
				// this is a hack, kind of alchemy and should be improved
				time.Sleep(3 * time.Second)
				logger.Debug("NAT manager initialized")
			case <-time.After(10 * time.Second):
				logger.Warning("NAT manager init timeout")
			}
		}
	}

	// Construct protocols.
	pingPong := pingpong.New(p2ps, logger, tracer)

	if err = p2ps.AddProtocol(pingPong.Protocol()); err != nil {
		return nil, fmt.Errorf("pingpong service: %w", err)
	}

	var bootnodes []ma.Multiaddr
	if o.Standalone {
		logger.Info("Starting node in standalone mode, no p2p connections will be made or accepted")
	} else {
		for _, a := range o.Bootnodes {
			addr, err := ma.NewMultiaddr(a)
			if err != nil {
				logger.Debugf("multiaddress fail %s: %v", a, err)
				logger.Warningf("invalid bootnode address %s", a)
				continue
			}

			bootnodes = append(bootnodes, addr)
		}
	}

	paymentThreshold := new(big.Int).SetUint64(256 * 1024 * 8 * 4)
	paymentTolerance := new(big.Int).Mul(paymentThreshold, new(big.Int).SetUint64(32))

	acc := accounting.NewAccounting(
		paymentTolerance,
		paymentThreshold,
		logger,
		stateStore,
		settlement,
	)
	settlement.SetNotifyPaymentFunc(acc.NotifyPayment)

	metricsDB, err := shed.NewDBWrap(stateStore.DB())
	if err != nil {
		return nil, fmt.Errorf("unable to create metrics storage for kademlia: %w", err)
	}

	hiveObj := hive2.New(p2ps, addressBook, networkID, logger)
	if err = p2ps.AddProtocol(hiveObj.Protocol()); err != nil {
		return nil, fmt.Errorf("hive service: %w", err)
	}

	kad, err := kademlia.New(bosonAddress, addressBook, hiveObj, p2ps, bootNodes, metricsDB, logger, kademlia.Options{
		Bootnodes:   bootnodes,
		NodeMode:    nodeMode,
		BinMaxPeers: o.KadBinMaxPeers,
	})
	if err != nil {
		return nil, fmt.Errorf("unable to create kademlia: %w", err)
	}
	b.topologyCloser = kad
	hiveObj.SetAddPeersHandler(kad.AddPeers)
	hiveObj.SetConfig(hive2.Config{Kad: kad, Base: bosonAddress, AllowPrivateCIDRs: o.AllowPrivateCIDRs}) // hive2

	p2ps.SetPickyNotifier(kad)
	addrs, err := p2ps.Addresses()
	if err != nil {
		return nil, fmt.Errorf("get server addresses: %w", err)
	}

	for _, addr := range addrs {
		logger.Debugf("p2p address: %s", addr)
	}

	route := routetab.New(bosonAddress, p2pCtx, p2ps, p2ps, addressBook, networkID, lightNodes, kad, stateStore, logger, routetab.Options{Alpha: o.RouteAlpha})
	if err = p2ps.AddProtocol(route.Protocol()); err != nil {
		return nil, fmt.Errorf("routetab service: %w", err)
	}

	p2ps.ApplyRoute(bosonAddress, route, nodeMode)

	var path string

	if o.DataDir != "" {
		path = filepath.Join(o.DataDir, "localstore")
	}
	lo := &localstore.Options{
		Capacity:               o.CacheCapacity,
		OpenFilesLimit:         o.DBOpenFilesLimit,
		BlockCacheCapacity:     o.DBBlockCacheCapacity,
		WriteBufferSize:        o.DBWriteBufferSize,
		DisableSeeksCompaction: o.DBDisableSeeksCompaction,
	}
	storer, err := localstore.New(path, bosonAddress.Bytes(), lo, logger)
	if err != nil {
		return nil, fmt.Errorf("localstore: %w", err)
	}
	b.localstoreCloser = storer

	retrieve := retrieval.New(bosonAddress, p2ps, route, storer, nodeMode.IsFull(), logger, tracer, acc)
	if err = p2ps.AddProtocol(retrieve.Protocol()); err != nil {
		return nil, fmt.Errorf("retrieval service: %w", err)
	}

	ns := netstore.New(storer, retrieve, logger)

	traversalService := traversal.New(ns)

	pinningService := pinning.NewService(storer, stateStore, traversalService)

	chunkInfo := chunkinfo.New(bosonAddress, p2ps, logger, traversalService, stateStore, route, oracleChain)
	if err := chunkInfo.InitChunkInfo(); err != nil {
		return nil, fmt.Errorf("chunk info init: %w", err)
	}
	if err = p2ps.AddProtocol(chunkInfo.Protocol()); err != nil {
		return nil, fmt.Errorf("chunkInfo service: %w", err)
	}
	storer.WithChunkInfo(chunkInfo)
	retrieve.Config(chunkInfo)

	//multiResolver := multiresolver.NewMultiResolver(
	//	multiresolver.WithConnectionConfigs(o.ResolverConnectionCfgs),
	//	multiresolver.WithLogger(o.Logger),
	//)
	//b.resolverCloser = multiResolver

	var apiService api.Service
	if o.APIAddr != "" {
		// API server
		apiService = api.New(ns, nil, bosonAddress, chunkInfo, traversalService, pinningService, authenticator, logger, tracer, apiInterface, api.Options{
			CORSAllowedOrigins: o.CORSAllowedOrigins,
			GatewayMode:        o.GatewayMode,
			WsPingPeriod:       60 * time.Second,
			BufferSizeMul:      o.ApiBufferSizeMul,
			Restricted:         o.Restricted,
		})
		apiListener, err := net.Listen("tcp", o.APIAddr)
		if err != nil {
			return nil, fmt.Errorf("api listener: %w", err)
		}

		apiServer := &http.Server{
			IdleTimeout:       30 * time.Second,
			ReadHeaderTimeout: 3 * time.Second,
			Handler:           apiService,
			ErrorLog:          log.New(b.errorLogWriter, "", 0),
		}

		go func() {
			logger.Infof("api address: %s", apiListener.Addr())

			if err := apiServer.Serve(apiListener); err != nil && err != http.ErrServerClosed {
				logger.Debugf("api server: %v", err)
				logger.Error("unable to serve api")
			}
		}()

		b.apiServer = apiServer
		b.apiCloser = apiService
	}

	if debugAPIService != nil {
		// register metrics from components
		debugAPIService.MustRegisterMetrics(p2ps.Metrics()...)
		debugAPIService.MustRegisterMetrics(pingPong.Metrics()...)
		//debugAPIService.MustRegisterMetrics(acc.Metrics()...)
		debugAPIService.MustRegisterMetrics(storer.Metrics()...)
		debugAPIService.MustRegisterMetrics(kad.Metrics()...)
		debugAPIService.MustRegisterMetrics(lightNodes.Metrics()...)
		debugAPIService.MustRegisterMetrics(bootNodes.Metrics()...)
		debugAPIService.MustRegisterMetrics(hiveObj.Metrics()...)
		debugAPIService.MustRegisterMetrics(chunkInfo.Metrics()...)
		debugAPIService.MustRegisterMetrics(route.Metrics()...)
		debugAPIService.MustRegisterMetrics(retrieve.Metrics()...)

		if apiService != nil {
			debugAPIService.MustRegisterMetrics(apiService.Metrics()...)
		}
		if l, ok := logger.(metrics.Collector); ok {
			debugAPIService.MustRegisterMetrics(l.Metrics()...)
		}

		//if l, ok := settlement.(metrics.Collector); ok {
		//	debugAPIService.MustRegisterMetrics(l.Metrics()...)
		//}

		// inject dependencies and configure full debug api http path routes
		debugAPIService.Configure(p2ps, pingPong, kad, lightNodes, bootNodes, storer, route, chunkInfo, retrieve)
		if apiInterface != nil {
			debugAPIService.MustRegisterTraffic(apiInterface)
		}
	}

	if err := kad.Start(p2pCtx); err != nil {
		return nil, err
	}
	if !o.IsDev {
		hiveObj.Start()
	}

	p2ps.Ready()

	return b, nil
}

func (b *Aurora) Shutdown(ctx context.Context) error {
	errs := new(multiError)

	if b.apiCloser != nil {
		if err := b.apiCloser.Close(); err != nil {
			errs.add(fmt.Errorf("api: %w", err))
		}
	}

	var eg errgroup.Group
	if b.apiServer != nil {
		eg.Go(func() error {
			if err := b.apiServer.Shutdown(ctx); err != nil {
				return fmt.Errorf("api server: %w", err)
			}
			return nil
		})
	}
	if b.debugAPIServer != nil {
		eg.Go(func() error {
			if err := b.debugAPIServer.Shutdown(ctx); err != nil {
				return fmt.Errorf("debug api server: %w", err)
			}
			return nil
		})
	}

	if err := eg.Wait(); err != nil {
		errs.add(err)
	}

	b.p2pCancel()
	if err := b.p2pService.Close(); err != nil {
		errs.add(fmt.Errorf("p2p server: %w", err))
	}

	if c := b.ethClientCloser; c != nil {
		c()
	}

	if err := b.tracerCloser.Close(); err != nil {
		errs.add(fmt.Errorf("tracer: %w", err))
	}

	if err := b.stateStoreCloser.Close(); err != nil {
		errs.add(fmt.Errorf("statestore: %w", err))
	}

	if err := b.localstoreCloser.Close(); err != nil {
		errs.add(fmt.Errorf("localstore: %w", err))
	}

	if err := b.topologyCloser.Close(); err != nil {
		errs.add(fmt.Errorf("topology driver: %w", err))
	}

	if err := b.errorLogWriter.Close(); err != nil {
		errs.add(fmt.Errorf("error log writer: %w", err))
	}

	// Shutdown the resolver service only if it has been initialized.
	if b.resolverCloser != nil {
		if err := b.resolverCloser.Close(); err != nil {
			errs.add(fmt.Errorf("resolver service: %w", err))
		}
	}

	if errs.hasErrors() {
		return errs
	}

	return nil
}

type multiError struct {
	errors []error
}

func (e *multiError) Error() string {
	if len(e.errors) == 0 {
		return ""
	}
	s := e.errors[0].Error()
	for _, err := range e.errors[1:] {
		s += "; " + err.Error()
	}
	return s
}

func (e *multiError) add(err error) {
	e.errors = append(e.errors, err)
}

func (e *multiError) hasErrors() bool {
	return len(e.errors) > 0
}<|MERGE_RESOLUTION|>--- conflicted
+++ resolved
@@ -94,19 +94,6 @@
 	//PaymentEarly             string
 	ResolverConnectionCfgs []multiresolver.ConnectionConfig
 	GatewayMode            bool
-<<<<<<< HEAD
-	//SwapEndpoint             string
-	//SwapFactoryAddress       string
-	//SwapInitialDeposit       string
-	//SwapEnable               bool
-	KadBinMaxPeers     int
-	LightNodeMaxPeers  int
-	AllowPrivateCIDRs  bool
-	Restricted         bool
-	TokenEncryptionKey string
-	AdminPasswordHash  string
-	RouteAlpha         int32
-=======
 	TrafficEnable          bool
 	TrafficContractAddr    string
 	NodeMode               aurora.Model
@@ -116,7 +103,7 @@
 	Restricted             bool
 	TokenEncryptionKey     string
 	AdminPasswordHash      string
->>>>>>> 9c978735
+	RouteAlpha             int32
 }
 
 func NewAurora(nodeMode aurora.Model, addr string, bosonAddress boson.Address, publicKey ecdsa.PublicKey, signer crypto.Signer, networkID uint64, logger logging.Logger, libp2pPrivateKey *ecdsa.PrivateKey, o Options) (b *Aurora, err error) {
