// Package node defines the concept of a Aurora node
// by bootstrapping and injecting all necessary
// dependencies.
package node

import (
	"context"
	"crypto/ecdsa"
	"fmt"
	"io"
	"log"
	"math/big"
	"net"
	"net/http"
	"path/filepath"
	"time"

	"github.com/gauss-project/aurorafs/pkg/accounting"
	"github.com/gauss-project/aurorafs/pkg/addressbook"
	"github.com/gauss-project/aurorafs/pkg/api"
	"github.com/gauss-project/aurorafs/pkg/aurora"
	"github.com/gauss-project/aurorafs/pkg/auth"
	"github.com/gauss-project/aurorafs/pkg/boson"
	"github.com/gauss-project/aurorafs/pkg/chunkinfo"
	"github.com/gauss-project/aurorafs/pkg/crypto"
	"github.com/gauss-project/aurorafs/pkg/debugapi"
	"github.com/gauss-project/aurorafs/pkg/hive2"
	"github.com/gauss-project/aurorafs/pkg/localstore"
	"github.com/gauss-project/aurorafs/pkg/logging"
	"github.com/gauss-project/aurorafs/pkg/metrics"
	"github.com/gauss-project/aurorafs/pkg/multicast"
	"github.com/gauss-project/aurorafs/pkg/netstore"
	"github.com/gauss-project/aurorafs/pkg/p2p/libp2p"
	"github.com/gauss-project/aurorafs/pkg/pingpong"
	"github.com/gauss-project/aurorafs/pkg/pinning"
	"github.com/gauss-project/aurorafs/pkg/resolver/multiresolver"
	"github.com/gauss-project/aurorafs/pkg/retrieval"
	"github.com/gauss-project/aurorafs/pkg/routetab"
	"github.com/gauss-project/aurorafs/pkg/rpc"
	"github.com/gauss-project/aurorafs/pkg/shed"
	"github.com/gauss-project/aurorafs/pkg/topology/bootnode"
	"github.com/gauss-project/aurorafs/pkg/topology/kademlia"
	"github.com/gauss-project/aurorafs/pkg/topology/lightnode"
	"github.com/gauss-project/aurorafs/pkg/tracing"
	"github.com/gauss-project/aurorafs/pkg/traversal"
	ma "github.com/multiformats/go-multiaddr"
	"github.com/sirupsen/logrus"
	"golang.org/x/sync/errgroup"
)

type Aurora struct {
	p2pService       io.Closer
	p2pCancel        context.CancelFunc
	apiCloser        io.Closer
	apiServer        *http.Server
	debugAPIServer   *http.Server
	resolverCloser   io.Closer
	errorLogWriter   *io.PipeWriter
	tracerCloser     io.Closer
	groupCloser      io.Closer
	stateStoreCloser io.Closer
	localstoreCloser io.Closer
	topologyCloser   io.Closer
<<<<<<< HEAD

	ethClientCloser func()
=======
	ethClientCloser  func()
>>>>>>> 38433ce5
	// recoveryHandleCleanup func()
}

type Options struct {
<<<<<<< HEAD
	DataDir               string
	CacheCapacity         uint64
	DBDriver              string
	DBPath                string
	APIAddr               string
	DebugAPIAddr          string
	ApiBufferSizeMul      int
	NATAddr               string
	EnableWS              bool
	EnableQUIC            bool
	WelcomeMessage        string
	Bootnodes             []string
	OracleEndpoint        string
	OracleContractAddress string
	CORSAllowedOrigins    []string
	Logger                logging.Logger
	Standalone            bool
	IsDev                 bool
	TracingEnabled        bool
	TracingEndpoint       string
	TracingServiceName    string
=======
	DataDir                  string
	CacheCapacity            uint64
	DBOpenFilesLimit         uint64
	DBWriteBufferSize        uint64
	DBBlockCacheCapacity     uint64
	DBDisableSeeksCompaction bool
	HTTPAddr                 string
	WSAddr                   string
	APIAddr                  string
	DebugAPIAddr             string
	ApiBufferSizeMul         int
	NATAddr                  string
	EnableWS                 bool
	EnableQUIC               bool
	WelcomeMessage           string
	Bootnodes                []string
	OracleEndpoint           string
	OracleContractAddress    string
	CORSAllowedOrigins       []string
	Logger                   logging.Logger
	Standalone               bool
	IsDev                    bool
	TracingEnabled           bool
	TracingEndpoint          string
	TracingServiceName       string
>>>>>>> 38433ce5
	// GlobalPinningEnabled     bool
	// PaymentThreshold         string
	// PaymentTolerance         string
	// PaymentEarly             string
	ResolverConnectionCfgs []multiresolver.ConnectionConfig
	GatewayMode            bool
	TrafficEnable          bool
	TrafficContractAddr    string
	KadBinMaxPeers         int
	LightNodeMaxPeers      int
	AllowPrivateCIDRs      bool
	Restricted             bool
	TokenEncryptionKey     string
	AdminPasswordHash      string
	RouteAlpha             int32
}

func NewAurora(nodeMode aurora.Model, addr string, bosonAddress boson.Address, publicKey ecdsa.PublicKey, signer crypto.Signer, networkID uint64, logger logging.Logger, libp2pPrivateKey *ecdsa.PrivateKey, o Options) (b *Aurora, err error) {
	tracer, tracerCloser, err := tracing.NewTracer(&tracing.Options{
		Enabled:     o.TracingEnabled,
		Endpoint:    o.TracingEndpoint,
		ServiceName: o.TracingServiceName,
	})
	if err != nil {
		return nil, fmt.Errorf("tracer: %w", err)
	}

	p2pCtx, p2pCancel := context.WithCancel(context.Background())
	defer func() {
		// if there's been an error on this function
		// we'd like to cancel the p2p context so that
		// incoming connections will not be possible
		if err != nil {
			p2pCancel()
		}
	}()

	b = &Aurora{
		p2pCancel:      p2pCancel,
		errorLogWriter: logger.WriterLevel(logrus.ErrorLevel),
		tracerCloser:   tracerCloser,
	}

	var authenticator *auth.Authenticator

	if o.Restricted {
		if authenticator, err = auth.New(o.TokenEncryptionKey, o.AdminPasswordHash, logger); err != nil {
			return nil, fmt.Errorf("authenticator: %w", err)
		}
		logger.Info("starting with restricted APIs")
	}

	var debugAPIService *debugapi.Service

	if o.DebugAPIAddr != "" {
		// set up basic debug api endpoints for debugging and /health endpoint
		debugAPIService = debugapi.New(bosonAddress, publicKey, logger, tracer, o.CORSAllowedOrigins, o.Restricted, authenticator, debugapi.Options{
			DataDir:        o.DataDir,
			NATAddr:        o.NATAddr,
			NetworkID:      networkID,
			EnableWS:       o.EnableWS,
			EnableQUIC:     o.EnableQUIC,
			NodeMode:       nodeMode,
			WelcomeMessage: o.WelcomeMessage,
			LightNodeLimit: o.LightNodeMaxPeers,
		})

		debugAPIListener, err := net.Listen("tcp", o.DebugAPIAddr)
		if err != nil {
			return nil, fmt.Errorf("debug api listener: %w", err)
		}

		debugAPIServer := &http.Server{
			IdleTimeout:       30 * time.Second,
			ReadHeaderTimeout: 3 * time.Second,
			Handler:           debugAPIService,
			ErrorLog:          log.New(b.errorLogWriter, "", 0),
		}

		go func() {
			logger.Infof("debug api address: %s", debugAPIListener.Addr())

			if err := debugAPIServer.Serve(debugAPIListener); err != nil && err != http.ErrServerClosed {
				logger.Debugf("debug api server: %v", err)
				logger.Error("unable to serve debug api")
			}
		}()

		b.debugAPIServer = debugAPIServer
	}

	stateStore, err := InitStateStore(logger, o.DataDir)
	if err != nil {
		return nil, err
	}
	b.stateStoreCloser = stateStore

	err = CheckOverlayWithStore(bosonAddress, stateStore)
	if err != nil {
		return nil, err
	}

	addressBook := addressbook.New(stateStore)
	lightNodes := lightnode.NewContainer(bosonAddress)
	bootNodes := bootnode.NewContainer(bosonAddress)

	p2ps, err := libp2p.New(p2pCtx, signer, networkID, bosonAddress, addr, addressBook, stateStore, lightNodes, bootNodes, logger, tracer, libp2p.Options{
		PrivateKey:     libp2pPrivateKey,
		NATAddr:        o.NATAddr,
		EnableWS:       o.EnableWS,
		EnableQUIC:     o.EnableQUIC,
		WelcomeMessage: o.WelcomeMessage,
		NodeMode:       nodeMode,
		LightNodeLimit: o.LightNodeMaxPeers,
	})

	if err != nil {
		return nil, fmt.Errorf("p2p service: %w", err)
	}

	oracleChain, settlement, apiInterface, commonChain, err := InitChain(
		p2pCtx,
		logger,
		o.OracleEndpoint,
		o.OracleContractAddress,
		stateStore,
		signer,
		o.TrafficEnable,
		o.TrafficContractAddr,
		p2ps)
	if err != nil {
		return nil, err
	}
	b.p2pService = p2ps

	if !o.Standalone {
		if natManager := p2ps.NATManager(); natManager != nil {
			// wait for nat manager to init
			logger.Debug("initializing NAT manager")
			select {
			case <-natManager.Ready():
				// this is magic sleep to give NAT time to sync the mappings
				// this is a hack, kind of alchemy and should be improved
				time.Sleep(3 * time.Second)
				logger.Debug("NAT manager initialized")
			case <-time.After(10 * time.Second):
				logger.Warning("NAT manager init timeout")
			}
		}
	}

	// Construct protocols.
	pingPong := pingpong.New(p2ps, logger, tracer)

	if err = p2ps.AddProtocol(pingPong.Protocol()); err != nil {
		return nil, fmt.Errorf("pingpong service: %w", err)
	}

	var bootnodes []ma.Multiaddr
	if o.Standalone {
		logger.Info("Starting node in standalone mode, no p2p connections will be made or accepted")
	} else {
		for _, a := range o.Bootnodes {
			addr, err := ma.NewMultiaddr(a)
			if err != nil {
				logger.Debugf("multiaddress fail %s: %v", a, err)
				logger.Warningf("invalid bootnode address %s", a)
				continue
			}

			bootnodes = append(bootnodes, addr)
		}
	}

	paymentThreshold := new(big.Int).SetUint64(256 * 4)
	paymentTolerance := new(big.Int).Mul(paymentThreshold, new(big.Int).SetUint64(4*32))

	acc := accounting.NewAccounting(
		paymentTolerance,
		paymentThreshold,
		logger,
		stateStore,
		settlement,
	)
	settlement.SetNotifyPaymentFunc(acc.NotifyPayment)

	metricsDB, err := shed.NewDBWrap(stateStore.DB())
	if err != nil {
		return nil, fmt.Errorf("unable to create metrics storage for kademlia: %w", err)
	}

	hiveObj := hive2.New(p2ps, addressBook, networkID, logger)
	if err = p2ps.AddProtocol(hiveObj.Protocol()); err != nil {
		return nil, fmt.Errorf("hive service: %w", err)
	}

	kad, err := kademlia.New(bosonAddress, addressBook, hiveObj, p2ps, bootNodes, metricsDB, logger, kademlia.Options{
		Bootnodes:   bootnodes,
		NodeMode:    nodeMode,
		BinMaxPeers: o.KadBinMaxPeers,
	})
	if err != nil {
		return nil, fmt.Errorf("unable to create kademlia: %w", err)
	}
	b.topologyCloser = kad
	hiveObj.SetAddPeersHandler(kad.AddPeers)
	hiveObj.SetConfig(hive2.Config{Kad: kad, Base: bosonAddress, AllowPrivateCIDRs: o.AllowPrivateCIDRs}) // hive2

	p2ps.SetPickyNotifier(kad)
	addrs, err := p2ps.Addresses()
	if err != nil {
		return nil, fmt.Errorf("get server addresses: %w", err)
	}

	for _, addr := range addrs {
		logger.Debugf("p2p address: %s", addr)
	}

	route := routetab.New(bosonAddress, p2pCtx, p2ps, p2ps, addressBook, networkID, lightNodes, kad, stateStore, logger, routetab.Options{Alpha: o.RouteAlpha})
	if err = p2ps.AddProtocol(route.Protocol()); err != nil {
		return nil, fmt.Errorf("routetab service: %w", err)
	}

	p2ps.ApplyRoute(bosonAddress, route, nodeMode)

	var path string

	if o.DBPath != "" {
		path = o.DBPath
	} else if o.DataDir != "" {
		path = filepath.Join(o.DataDir, "localstore")
	}
	lo := &localstore.Options{
		Capacity: o.CacheCapacity,
		Driver:   o.DBDriver,
	}
	storer, err := localstore.New(path, bosonAddress.Bytes(), lo, logger)
	if err != nil {
		return nil, fmt.Errorf("localstore: %w", err)
	}
	b.localstoreCloser = storer

	retrieve := retrieval.New(bosonAddress, p2ps, route, storer, nodeMode.IsFull(), logger, tracer, acc)
	if err = p2ps.AddProtocol(retrieve.Protocol()); err != nil {
		return nil, fmt.Errorf("retrieval service: %w", err)
	}

	ns := netstore.New(storer, retrieve, logger)

	traversalService := traversal.New(ns)

	pinningService := pinning.NewService(storer, stateStore, traversalService)

	chunkInfo := chunkinfo.New(bosonAddress, p2ps, logger, traversalService, stateStore, route, oracleChain)
	if err := chunkInfo.InitChunkInfo(); err != nil {
		return nil, fmt.Errorf("chunk info init: %w", err)
	}
	if err = p2ps.AddProtocol(chunkInfo.Protocol()); err != nil {
		return nil, fmt.Errorf("chunkInfo service: %w", err)
	}
	storer.WithChunkInfo(chunkInfo)
	retrieve.Config(chunkInfo)

	multiResolver := multiresolver.NewMultiResolver(
		multiresolver.WithConnectionConfigs(o.ResolverConnectionCfgs),
		multiresolver.WithLogger(o.Logger),
	)
	b.resolverCloser = multiResolver

	group := multicast.NewService(bosonAddress, p2ps, p2ps, kad, route, logger, multicast.Option{Dev: o.IsDev})
	group.Start()
	b.groupCloser = group

	err = p2ps.AddProtocol(group.Protocol())
	if err != nil {
		return nil, err
	}

	var apiService api.Service
	if o.APIAddr != "" {
		// API server
		apiService = api.New(ns, multiResolver, bosonAddress, chunkInfo, traversalService, pinningService,
			authenticator, logger, tracer, apiInterface, commonChain, oracleChain,
			api.Options{
				CORSAllowedOrigins: o.CORSAllowedOrigins,
				GatewayMode:        o.GatewayMode,
				WsPingPeriod:       60 * time.Second,
				BufferSizeMul:      o.ApiBufferSizeMul,
				Restricted:         o.Restricted,
			})
		apiListener, err := net.Listen("tcp", o.APIAddr)
		if err != nil {
			return nil, fmt.Errorf("api listener: %w", err)
		}

		apiServer := &http.Server{
			IdleTimeout:       30 * time.Second,
			ReadHeaderTimeout: 3 * time.Second,
			Handler:           apiService,
			ErrorLog:          log.New(b.errorLogWriter, "", 0),
		}

		go func() {
			logger.Infof("api address: %s", apiListener.Addr())

			if err := apiServer.Serve(apiListener); err != nil && err != http.ErrServerClosed {
				logger.Debugf("api server: %v", err)
				logger.Error("unable to serve api")
			}
		}()

		b.apiServer = apiServer
		b.apiCloser = apiService
	}

	if debugAPIService != nil {
		// register metrics from components
		debugAPIService.MustRegisterMetrics(p2ps.Metrics()...)
		debugAPIService.MustRegisterMetrics(pingPong.Metrics()...)
		// debugAPIService.MustRegisterMetrics(acc.Metrics()...)
		debugAPIService.MustRegisterMetrics(storer.Metrics()...)
		debugAPIService.MustRegisterMetrics(kad.Metrics()...)
		debugAPIService.MustRegisterMetrics(lightNodes.Metrics()...)
		debugAPIService.MustRegisterMetrics(bootNodes.Metrics()...)
		debugAPIService.MustRegisterMetrics(hiveObj.Metrics()...)
		debugAPIService.MustRegisterMetrics(chunkInfo.Metrics()...)
		debugAPIService.MustRegisterMetrics(route.Metrics()...)
		debugAPIService.MustRegisterMetrics(retrieve.Metrics()...)

		if apiService != nil {
			debugAPIService.MustRegisterMetrics(apiService.Metrics()...)
		}
		if l, ok := logger.(metrics.Collector); ok {
			debugAPIService.MustRegisterMetrics(l.Metrics()...)
		}

		// if l, ok := settlement.(metrics.Collector); ok {
		//	debugAPIService.MustRegisterMetrics(l.Metrics()...)
		// }

		// inject dependencies and configure full debug api http path routes
		debugAPIService.Configure(p2ps, pingPong, group, kad, lightNodes, bootNodes, storer, route, chunkInfo, retrieve)
		if apiInterface != nil {
			debugAPIService.MustRegisterTraffic(apiInterface)
		}
	}

	if err := kad.Start(p2pCtx); err != nil {
		return nil, err
	}
	if !o.IsDev {
		hiveObj.Start()
	}

	stack, err := NewRPC(logger, Config{
		DebugAPIAddr: o.DebugAPIAddr,
		APIAddr:      o.APIAddr,
		//
		DataDir: o.DataDir,
		// HTTPAddr:    o.HTTPAddr,
		// HTTPCors:    o.CORSAllowedOrigins,
		// HTTPModules: []string{"debug", "api"},
		WSAddr:    o.WSAddr,
		WSOrigins: o.CORSAllowedOrigins,
		WSModules: []string{},
	})
	if err != nil {
		return nil, err
	}
	stack.RegisterAPIs([]rpc.API{
		group.API(),
	})
	err = stack.Start()
	if err != nil {
		return nil, err
	}

	p2ps.Ready()

	return b, nil
}

func (b *Aurora) Shutdown(ctx context.Context) error {
	errs := new(multiError)

	if b.apiCloser != nil {
		if err := b.apiCloser.Close(); err != nil {
			errs.add(fmt.Errorf("api: %w", err))
		}
	}

	var eg errgroup.Group
	if b.apiServer != nil {
		eg.Go(func() error {
			if err := b.apiServer.Shutdown(ctx); err != nil {
				return fmt.Errorf("api server: %w", err)
			}
			return nil
		})
	}
	if b.debugAPIServer != nil {
		eg.Go(func() error {
			if err := b.debugAPIServer.Shutdown(ctx); err != nil {
				return fmt.Errorf("debug api server: %w", err)
			}
			return nil
		})
	}

	if err := eg.Wait(); err != nil {
		errs.add(err)
	}

	b.p2pCancel()
	if err := b.p2pService.Close(); err != nil {
		errs.add(fmt.Errorf("p2p server: %w", err))
	}

	if c := b.ethClientCloser; c != nil {
		c()
	}

	if err := b.tracerCloser.Close(); err != nil {
		errs.add(fmt.Errorf("tracer: %w", err))
	}

	if err := b.stateStoreCloser.Close(); err != nil {
		errs.add(fmt.Errorf("statestore: %w", err))
	}

	if err := b.localstoreCloser.Close(); err != nil {
		errs.add(fmt.Errorf("localstore: %w", err))
	}

	if b.groupCloser != nil {
		if err := b.groupCloser.Close(); err != nil {
			errs.add(fmt.Errorf("multicast: %w", err))
		}
	}

	if err := b.topologyCloser.Close(); err != nil {
		errs.add(fmt.Errorf("topology driver: %w", err))
	}

	if err := b.errorLogWriter.Close(); err != nil {
		errs.add(fmt.Errorf("error log writer: %w", err))
	}

	// Shutdown the resolver service only if it has been initialized.
	if b.resolverCloser != nil {
		if err := b.resolverCloser.Close(); err != nil {
			errs.add(fmt.Errorf("resolver service: %w", err))
		}
	}

	if errs.hasErrors() {
		return errs
	}

	return nil
}

type multiError struct {
	errors []error
}

func (e *multiError) Error() string {
	if len(e.errors) == 0 {
		return ""
	}
	s := e.errors[0].Error()
	for _, err := range e.errors[1:] {
		s += "; " + err.Error()
	}
	return s
}

func (e *multiError) add(err error) {
	e.errors = append(e.errors, err)
}

func (e *multiError) hasErrors() bool {
	return len(e.errors) > 0
}<|MERGE_RESOLUTION|>--- conflicted
+++ resolved
@@ -61,21 +61,17 @@
 	stateStoreCloser io.Closer
 	localstoreCloser io.Closer
 	topologyCloser   io.Closer
-<<<<<<< HEAD
-
-	ethClientCloser func()
-=======
 	ethClientCloser  func()
->>>>>>> 38433ce5
 	// recoveryHandleCleanup func()
 }
 
 type Options struct {
-<<<<<<< HEAD
 	DataDir               string
 	CacheCapacity         uint64
 	DBDriver              string
 	DBPath                string
+	HTTPAddr              string
+	WSAddr                string
 	APIAddr               string
 	DebugAPIAddr          string
 	ApiBufferSizeMul      int
@@ -93,33 +89,6 @@
 	TracingEnabled        bool
 	TracingEndpoint       string
 	TracingServiceName    string
-=======
-	DataDir                  string
-	CacheCapacity            uint64
-	DBOpenFilesLimit         uint64
-	DBWriteBufferSize        uint64
-	DBBlockCacheCapacity     uint64
-	DBDisableSeeksCompaction bool
-	HTTPAddr                 string
-	WSAddr                   string
-	APIAddr                  string
-	DebugAPIAddr             string
-	ApiBufferSizeMul         int
-	NATAddr                  string
-	EnableWS                 bool
-	EnableQUIC               bool
-	WelcomeMessage           string
-	Bootnodes                []string
-	OracleEndpoint           string
-	OracleContractAddress    string
-	CORSAllowedOrigins       []string
-	Logger                   logging.Logger
-	Standalone               bool
-	IsDev                    bool
-	TracingEnabled           bool
-	TracingEndpoint          string
-	TracingServiceName       string
->>>>>>> 38433ce5
 	// GlobalPinningEnabled     bool
 	// PaymentThreshold         string
 	// PaymentTolerance         string
