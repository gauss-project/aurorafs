--- conflicted
+++ resolved
@@ -7,11 +7,6 @@
 	"context"
 	"crypto/ecdsa"
 	"fmt"
-<<<<<<< HEAD
-	"github.com/gauss-project/aurorafs/pkg/accounting"
-	"github.com/gauss-project/aurorafs/pkg/auth"
-=======
->>>>>>> a8bf96dd
 	"io"
 	"log"
 	"math/big"
@@ -20,11 +15,11 @@
 	"path/filepath"
 	"time"
 
-	"github.com/gauss-project/aurorafs/pkg/auth"
-
+	"github.com/gauss-project/aurorafs/pkg/accounting"
 	"github.com/gauss-project/aurorafs/pkg/addressbook"
 	"github.com/gauss-project/aurorafs/pkg/api"
 	"github.com/gauss-project/aurorafs/pkg/aurora"
+	"github.com/gauss-project/aurorafs/pkg/auth"
 	"github.com/gauss-project/aurorafs/pkg/boson"
 	"github.com/gauss-project/aurorafs/pkg/chunkinfo"
 	"github.com/gauss-project/aurorafs/pkg/crypto"
@@ -372,11 +367,7 @@
 	var apiService api.Service
 	if o.APIAddr != "" {
 		// API server
-<<<<<<< HEAD
-		apiService = api.New(ns, nil, bosonAddress, chunkInfo, traversalService, pinningService, authenticator, logger, tracer, apiInterface, api.Options{
-=======
-		apiService = api.New(ns, multiResolver, bosonAddress, chunkInfo, traversalService, pinningService, authenticator, logger, tracer, api.Options{
->>>>>>> a8bf96dd
+		apiService = api.New(ns, multiResolver, bosonAddress, chunkInfo, traversalService, pinningService, authenticator, logger, tracer, apiInterface, api.Options{
 			CORSAllowedOrigins: o.CORSAllowedOrigins,
 			GatewayMode:        o.GatewayMode,
 			WsPingPeriod:       60 * time.Second,
