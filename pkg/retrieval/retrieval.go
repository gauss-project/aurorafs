package retrieval

import (
	"context"
	"errors"
	"fmt"
	"time"

	"github.com/gauss-project/aurorafs/pkg/boson"
	"github.com/gauss-project/aurorafs/pkg/retrieval/aco"
	"github.com/gauss-project/aurorafs/pkg/retrieval/pb"
	"github.com/gauss-project/aurorafs/pkg/routetab"

	"github.com/gauss-project/aurorafs/pkg/logging"
	"github.com/gauss-project/aurorafs/pkg/p2p"

	"github.com/gauss-project/aurorafs/pkg/cac"
	"github.com/gauss-project/aurorafs/pkg/p2p/protobuf"
	"github.com/gauss-project/aurorafs/pkg/soc"
	"github.com/gauss-project/aurorafs/pkg/storage"
	"github.com/gauss-project/aurorafs/pkg/tracing"
	"github.com/opentracing/opentracing-go"

	"github.com/gauss-project/aurorafs/pkg/chunkinfo"

	// "golang.org/x/sync/singleflight"
)

type requestSourceContextKey struct{}

const (
	protocolName    = "retrieval"
	protocolVersion = "1.0.0"
	streamName      = "retrieval"
)

var _ Interface = (*Service)(nil)

type Interface interface {
	RetrieveChunk(ctx context.Context, rootAddr, chunkAddr boson.Address) (chunk boson.Chunk, err error)
}

type Service struct {
	addr          		boson.Address
	streamer      		p2p.Streamer
<<<<<<< HEAD
	storer        		storage.Storer
	logger        		logging.Logger
	metrics 			metrics
	tracer  			*tracing.Tracer
	chunkinfo     		chunkinfo.Interface
	acoServer			*aco.AcoServer
	routeTab        	routetab.RouteTab
=======
	// p2p_service			p2p.Service
	peerSuggester 		topology.EachPeerer
	storer        		storage.Storer
	// singleflight  		singleflight.Group
	logger        		logging.Logger
	//accounting    	accounting.Interface
	//pricer        	accounting.Pricer
	metrics 			metrics
	tracer  			*tracing.Tracer

	chunkinfo     		chunkinfo.Interface
	// routetabService  	routetab.Service
>>>>>>> 5c4c6be2
}

type retrievalResult struct {
	chunk     		boson.Chunk
<<<<<<< HEAD
	downloadDetail	*aco.DownloadDetail
	err       		error
=======
	peer      		boson.Address
	download_rate 	float64
	err       		error
	// retrieved bool
>>>>>>> 5c4c6be2
}

const (
	maxPeers             = 5
	retrieveChunkTimeout = 10 * time.Second
	retrieveRetryIntervalDuration = 5 * time.Second
)

func New(addr boson.Address, streamer p2p.Streamer, routeTable routetab.RouteTab, storer storage.Storer, logger logging.Logger, tracer *tracing.Tracer) *Service {
	acoServer := aco.NewAcoServer()
	return &Service{
		addr:          addr,
		streamer:      streamer,
		storer:        storer,
		logger:        logger,
		metrics: newMetrics(),
		tracer:  tracer,
<<<<<<< HEAD
		acoServer: &acoServer,
		routeTab: routeTable,
	}
}

func (s *Service) Config(chunkInfo chunkinfo.Interface){
=======
	}
}

func (s *Service) Config(chunkInfo chunkinfo.Interface)  {
>>>>>>> 5c4c6be2
	s.chunkinfo = chunkInfo
}

func (s *Service) Protocol() p2p.ProtocolSpec {
	return p2p.ProtocolSpec{
		Name:    protocolName,
		Version: protocolVersion,
		StreamSpecs: []p2p.StreamSpec{
			{
				Name:    streamName,
				Handler: s.handler,
			},
		},
	}
}

<<<<<<< HEAD
func (s *Service) RetrieveChunk(ctx context.Context, rootAddr, chunkAddr boson.Address) (chunk boson.Chunk, err error){
	s.metrics.RequestCounter.Inc()
=======
func (s *Service) RetrieveChunk(ctx context.Context, root_addr, chunk_addr boson.Address) (chunk boson.Chunk, err error){
	chunk_result := s.chunkinfo.GetChunkInfo(root_addr, chunk_addr)
	node_list := make([]boson.Address, 0)
	for _, v := range chunk_result{
		new_node := boson.NewAddress(v)
		node_list = append(node_list, new_node)
	}

>>>>>>> 5c4c6be2
	ticker := time.NewTicker(retrieveRetryIntervalDuration)
	defer ticker.Stop()

	var (
<<<<<<< HEAD
		totalRouteCount int = 5
		resultC = make(chan retrievalResult, totalRouteCount)
		maxRequestAttemp int = 3
=======
		max_attemp int = 5
		resultC = make(chan retrievalResult, max_attemp)
>>>>>>> 5c4c6be2
	)

	chunkResult := s.chunkinfo.GetChunkInfo(rootAddr, chunkAddr)
	if len(chunkResult) == 0{
		return nil, fmt.Errorf("no result from chunkinfo")
	}

<<<<<<< HEAD
	routeList := make([]aco.Route, 0)
	for _, v := range chunkResult {
		addr := boson.NewAddress(v)
		newRoute := aco.NewRoute(addr, addr)
		routeList = append(routeList, newRoute)
	}

	acoRouteIndexList := s.acoServer.GetRouteAcoIndex(routeList, totalRouteCount)

	requestAttemp := 0
	for requestAttemp < maxRequestAttemp{
		requestAttemp ++

		for _, routeIndex := range acoRouteIndexList{
			retrievalRoute := routeList[routeIndex]

			s.metrics.PeerRequestCounter.Inc()

			go func(){
				s.acoServer.OnDownloadStart(retrievalRoute)
				chunk, downloadDetail, err := s.retrieveChunk(ctx, retrievalRoute, rootAddr, chunkAddr)
				select {
				case resultC <- retrievalResult{
					chunk:     			chunk,
					downloadDetail: 	downloadDetail,
					err:       			err,
				}:
				case <-ctx.Done():
				}
			}()

			select{
			case <-ticker.C:
				// continue next route
			case result := <-resultC :
				if result.err != nil{
					s.logger.Debugf("retrieval: failed to get chunk (%s,%s) from route %s: %v", 
						rootAddr, chunkAddr, retrievalRoute, result.err)
					s.acoServer.OnDownloadFinish(retrievalRoute, nil)
					// return nil, result.err
				}else{
					s.acoServer.OnDownloadFinish(retrievalRoute, result.downloadDetail)
					s.chunkinfo.OnChunkTransferred(chunkAddr, rootAddr, s.addr)
					return result.chunk, nil
				}
=======
	for node_index := range aco_index_list{
		target_node := node_list[node_index]

		go func(){
			chunk, download_rate, err := s.retrieveChunk(ctx, target_node, root_addr, chunk_addr)
			select {
			case resultC <- retrievalResult{
				chunk:     		chunk,
				download_rate: 	download_rate,
				peer:      		target_node,
				err:       		err,
			}:
>>>>>>> 5c4c6be2
			case <-ctx.Done():
				s.acoServer.OnDownloadFinish(retrievalRoute, nil)
				s.logger.Tracef("retrieval: failed to get chunk: ctx.Done() (%s:%s): %v", rootAddr, chunkAddr, ctx.Err())
				return nil, fmt.Errorf("retrieval: %w", ctx.Err())
			}
<<<<<<< HEAD
=======
		}()

		select{
		case <-ticker.C:
			// break
		case res := <-resultC:
			if res.err != nil {
				s.logger.Debugf("retrieval: failed to get chunk (%s,%s) from peer %s: %v",
					root_addr, chunk_addr, target_node, res.err)
			} else {
				s.rankNodeDownload(target_node, res.download_rate)
				return res.chunk, nil
			}
		case <-ctx.Done():
			s.logger.Tracef("retrieval: failed to get chunk (%s:%s): %v", root_addr, chunk_addr, ctx.Err())
			return nil, fmt.Errorf("retrieval: %w", ctx.Err())
>>>>>>> 5c4c6be2
		}
	}

	return nil, storage.ErrNotFound
}

<<<<<<< HEAD
func (s *Service) retrieveChunk(ctx context.Context, route aco.Route, rootAddr, chunkAddr boson.Address) (boson.Chunk, *aco.DownloadDetail, error){
	if	!route.LinkNode.Equal(route.TargetNode){
		return nil, nil, fmt.Errorf("not direct link, %v,%v(not same)", route.LinkNode.String(), route.TargetNode.String())
	}
	if err := s.routeTab.Connect(ctx, route.LinkNode); err != nil{
		return nil, nil, fmt.Errorf("connect failed");
	}
=======
func (s *Service) retrieveChunk(ctx context.Context, target_node boson.Address, root_addr, chunk_addr boson.Address) (boson.Chunk, float64, error){
	//if !s.isNeighborNode(target_node){
	//	return nil, -1, fmt.Errorf("not neighbornode: %v", target_node.String())
	//}
>>>>>>> 5c4c6be2

	stream, err := s.streamer.NewStream(ctx, route.LinkNode, nil, protocolName, protocolVersion, streamName)
	if err != nil {
		s.metrics.TotalErrors.Inc()
		s.logger.Errorf("new stream: %w", err)
		return nil, nil, err
	}
	defer func() {
		if err != nil {
			_ = stream.Reset()
		} else {
			_ = stream.FullClose()
		}
	}()

	startMs := time.Now().UnixNano()/1e6
	w, r := protobuf.NewWriterAndReader(stream)
	if err := w.WriteMsgWithContext(ctx, &pb.RequestChunk{
<<<<<<< HEAD
		TargetAddr: route.TargetNode.Bytes(),
		RootAddr: rootAddr.Bytes(),
		ChunkAddr: chunkAddr.Bytes(),
=======
		RootAddr: root_addr.Bytes(),
		ChunkAddr: chunk_addr.Bytes(),
>>>>>>> 5c4c6be2
	}); err != nil {
		s.metrics.TotalErrors.Inc()
		return nil, nil, fmt.Errorf("write request: %w route %v,%v", err, route.LinkNode.String(), route.TargetNode.String())
	}

	var d pb.Delivery
	if err := r.ReadMsgWithContext(ctx, &d); err != nil {
		s.metrics.TotalErrors.Inc()
		return nil, nil, fmt.Errorf("read delivery: %w route %v,%v", err, route.LinkNode.String(), route.TargetNode.String())
	}
	endMs := time.Now().UnixNano()/1e6
	dataSize := d.Size()

	downloadDetail := aco.DownloadDetail{
		StartMs: startMs,
		EndMs: endMs,
		Size: int64(dataSize),
	}
<<<<<<< HEAD
=======
	elapsed := time.Now().Sub(start_time)
	download_rate := int64(d.Size())/elapsed.Microseconds()*1000.0
>>>>>>> 5c4c6be2

	chunk := boson.NewChunk(chunkAddr, d.Data)
	if !cac.Valid(chunk) {
		if !soc.Valid(chunk) {
			s.metrics.InvalidChunkRetrieved.Inc()
			s.metrics.TotalErrors.Inc()
			return nil, nil, boson.ErrInvalidChunk
		}
	}

	return chunk, &downloadDetail, nil 
}


func (s *Service) handler(ctx context.Context, p p2p.Peer, stream p2p.Stream) (err error) {
	w, r := protobuf.NewWriterAndReader(stream)
	defer func() {
		if err != nil {
			_ = stream.Reset()
		} else {
			_ = stream.FullClose()
		}
	}()
	s.logger.Tracef("handler addr: %v\n", s.addr.String())

	var req pb.RequestChunk
	if err := r.ReadMsgWithContext(ctx, &req); err != nil {
		return fmt.Errorf("read request: %w peer %s", err, p.Address.String())
	}
	span, _, ctx := s.tracer.StartSpanFromContext(ctx, "handle-retrieve-chunk", 
		s.logger, opentracing.Tag{Key: "address", Value: fmt.Sprintf("%v,%v", boson.NewAddress(req.RootAddr).String(), boson.NewAddress(req.ChunkAddr).String())},
	)
	defer span.Finish()

	ctx = context.WithValue(ctx, requestSourceContextKey{}, p.Address.String())
	_, rootAddr, chunkAddr := boson.NewAddress(req.TargetAddr), boson.NewAddress(req.RootAddr), boson.NewAddress(req.ChunkAddr)

	forward := false
	chunk, err := s.storer.Get(ctx, storage.ModeGetRequest, chunkAddr)
	if err != nil {
		if errors.Is(err, storage.ErrNotFound) {
			// forward the request
			// if !s.addr.Equal(targetAddr){
				chunk, err = s.RetrieveChunk(ctx, rootAddr, chunkAddr)
				if err != nil {
					return fmt.Errorf("retrieve chunk: %w", err)
				}
				forward = true
			// }else{
			// 	return fmt.Errorf("get from store: %w", err)
			// }
		} else {
			return fmt.Errorf("get from store: %w", err)
		}
	}

	if err := w.WriteMsgWithContext(ctx, &pb.Delivery{
		Data: chunk.Data(),
	}); err != nil {
		return fmt.Errorf("write delivery: %w peer %s", err, p.Address.String())
	}

<<<<<<< HEAD
	if s.chunkinfo != nil{
		s.chunkinfo.OnChunkTransferred(chunkAddr, rootAddr, p.Address)
	}

	if forward{
		_, err = s.storer.Put(ctx, storage.ModePutRequest, chunk)
		if err != nil{
			return fmt.Errorf("retrieve cache put :%w", err)
		}
	}

	s.logger.Tracef("retrieval protocol debiting peer %s", p.Address.String())
=======
	s.logger.Tracef("retrieval protocol debiting peer %s", p.Address.String())

	// compute the price we charge for this chunk and debit it from p's balance
	//chunkPrice := s.pricer.Price(chunk.Address())
	//err = s.accounting.Debit(p.Address, chunkPrice)
	//if err != nil {
	//	return err
	//}

	return nil
}

func (s *Service) getACONodeList(optional_node_list []boson.Address, node_count int)([]int){
	index_count := node_count
	if node_count > len(optional_node_list){
		index_count = len(optional_node_list)
	}

	index_list := make([]int, index_count)

	for k, _ := range index_list{
		index_list[k] = k
	}
	return index_list
}

func (s *Service) rankNodeDownload(node boson.Address, download_rate float64){
	// do nothing
	s.logger.Tracef("download rate = %f\n", download_rate)
	return
}

func (s *Service) isNeighborNode(node_addr boson.Address)bool{
	var result bool

	_ = s.peerSuggester.EachPeer(func(peer boson.Address, po uint8) (bool, bool, error) {
		if peer.Equal(node_addr){
			result = true
			return true, false, nil		// stop review
		}
		return false, true, nil			// jump to next
	})
>>>>>>> 5c4c6be2

	return nil
}<|MERGE_RESOLUTION|>--- conflicted
+++ resolved
@@ -7,23 +7,18 @@
 	"time"
 
 	"github.com/gauss-project/aurorafs/pkg/boson"
+	"github.com/gauss-project/aurorafs/pkg/cac"
+	"github.com/gauss-project/aurorafs/pkg/chunkinfo"
+	"github.com/gauss-project/aurorafs/pkg/logging"
+	"github.com/gauss-project/aurorafs/pkg/p2p"
+	"github.com/gauss-project/aurorafs/pkg/p2p/protobuf"
 	"github.com/gauss-project/aurorafs/pkg/retrieval/aco"
 	"github.com/gauss-project/aurorafs/pkg/retrieval/pb"
 	"github.com/gauss-project/aurorafs/pkg/routetab"
-
-	"github.com/gauss-project/aurorafs/pkg/logging"
-	"github.com/gauss-project/aurorafs/pkg/p2p"
-
-	"github.com/gauss-project/aurorafs/pkg/cac"
-	"github.com/gauss-project/aurorafs/pkg/p2p/protobuf"
 	"github.com/gauss-project/aurorafs/pkg/soc"
 	"github.com/gauss-project/aurorafs/pkg/storage"
 	"github.com/gauss-project/aurorafs/pkg/tracing"
 	"github.com/opentracing/opentracing-go"
-
-	"github.com/gauss-project/aurorafs/pkg/chunkinfo"
-
-	// "golang.org/x/sync/singleflight"
 )
 
 type requestSourceContextKey struct{}
@@ -41,73 +36,44 @@
 }
 
 type Service struct {
-	addr          		boson.Address
-	streamer      		p2p.Streamer
-<<<<<<< HEAD
-	storer        		storage.Storer
-	logger        		logging.Logger
-	metrics 			metrics
-	tracer  			*tracing.Tracer
-	chunkinfo     		chunkinfo.Interface
-	acoServer			*aco.AcoServer
-	routeTab        	routetab.RouteTab
-=======
-	// p2p_service			p2p.Service
-	peerSuggester 		topology.EachPeerer
-	storer        		storage.Storer
-	// singleflight  		singleflight.Group
-	logger        		logging.Logger
-	//accounting    	accounting.Interface
-	//pricer        	accounting.Pricer
-	metrics 			metrics
-	tracer  			*tracing.Tracer
-
-	chunkinfo     		chunkinfo.Interface
-	// routetabService  	routetab.Service
->>>>>>> 5c4c6be2
+	addr      boson.Address
+	streamer  p2p.Streamer
+	storer    storage.Storer
+	logger    logging.Logger
+	metrics   metrics
+	tracer    *tracing.Tracer
+	chunkinfo chunkinfo.Interface
+	acoServer *aco.AcoServer
+	routeTab  routetab.RouteTab
 }
 
 type retrievalResult struct {
-	chunk     		boson.Chunk
-<<<<<<< HEAD
-	downloadDetail	*aco.DownloadDetail
-	err       		error
-=======
-	peer      		boson.Address
-	download_rate 	float64
-	err       		error
-	// retrieved bool
->>>>>>> 5c4c6be2
+	chunk          boson.Chunk
+	downloadDetail *aco.DownloadDetail
+	err            error
 }
 
 const (
-	maxPeers             = 5
-	retrieveChunkTimeout = 10 * time.Second
+	maxPeers                      = 5
+	retrieveChunkTimeout          = 10 * time.Second
 	retrieveRetryIntervalDuration = 5 * time.Second
 )
 
 func New(addr boson.Address, streamer p2p.Streamer, routeTable routetab.RouteTab, storer storage.Storer, logger logging.Logger, tracer *tracing.Tracer) *Service {
 	acoServer := aco.NewAcoServer()
 	return &Service{
-		addr:          addr,
-		streamer:      streamer,
-		storer:        storer,
-		logger:        logger,
-		metrics: newMetrics(),
-		tracer:  tracer,
-<<<<<<< HEAD
+		addr:      addr,
+		streamer:  streamer,
+		storer:    storer,
+		logger:    logger,
+		metrics:   newMetrics(),
+		tracer:    tracer,
 		acoServer: &acoServer,
-		routeTab: routeTable,
-	}
-}
-
-func (s *Service) Config(chunkInfo chunkinfo.Interface){
-=======
-	}
-}
-
-func (s *Service) Config(chunkInfo chunkinfo.Interface)  {
->>>>>>> 5c4c6be2
+		routeTab:  routeTable,
+	}
+}
+
+func (s *Service) Config(chunkInfo chunkinfo.Interface) {
 	s.chunkinfo = chunkInfo
 }
 
@@ -124,39 +90,22 @@
 	}
 }
 
-<<<<<<< HEAD
-func (s *Service) RetrieveChunk(ctx context.Context, rootAddr, chunkAddr boson.Address) (chunk boson.Chunk, err error){
+func (s *Service) RetrieveChunk(ctx context.Context, rootAddr, chunkAddr boson.Address) (chunk boson.Chunk, err error) {
 	s.metrics.RequestCounter.Inc()
-=======
-func (s *Service) RetrieveChunk(ctx context.Context, root_addr, chunk_addr boson.Address) (chunk boson.Chunk, err error){
-	chunk_result := s.chunkinfo.GetChunkInfo(root_addr, chunk_addr)
-	node_list := make([]boson.Address, 0)
-	for _, v := range chunk_result{
-		new_node := boson.NewAddress(v)
-		node_list = append(node_list, new_node)
-	}
-
->>>>>>> 5c4c6be2
 	ticker := time.NewTicker(retrieveRetryIntervalDuration)
 	defer ticker.Stop()
 
 	var (
-<<<<<<< HEAD
-		totalRouteCount int = 5
-		resultC = make(chan retrievalResult, totalRouteCount)
+		totalRouteCount  int = 5
+		resultC              = make(chan retrievalResult, totalRouteCount)
 		maxRequestAttemp int = 3
-=======
-		max_attemp int = 5
-		resultC = make(chan retrievalResult, max_attemp)
->>>>>>> 5c4c6be2
 	)
 
 	chunkResult := s.chunkinfo.GetChunkInfo(rootAddr, chunkAddr)
-	if len(chunkResult) == 0{
+	if len(chunkResult) == 0 {
 		return nil, fmt.Errorf("no result from chunkinfo")
 	}
 
-<<<<<<< HEAD
 	routeList := make([]aco.Route, 0)
 	for _, v := range chunkResult {
 		addr := boson.NewAddress(v)
@@ -167,99 +116,59 @@
 	acoRouteIndexList := s.acoServer.GetRouteAcoIndex(routeList, totalRouteCount)
 
 	requestAttemp := 0
-	for requestAttemp < maxRequestAttemp{
-		requestAttemp ++
-
-		for _, routeIndex := range acoRouteIndexList{
+	for requestAttemp < maxRequestAttemp {
+		requestAttemp++
+
+		for _, routeIndex := range acoRouteIndexList {
 			retrievalRoute := routeList[routeIndex]
 
 			s.metrics.PeerRequestCounter.Inc()
 
-			go func(){
+			go func() {
 				s.acoServer.OnDownloadStart(retrievalRoute)
 				chunk, downloadDetail, err := s.retrieveChunk(ctx, retrievalRoute, rootAddr, chunkAddr)
 				select {
 				case resultC <- retrievalResult{
-					chunk:     			chunk,
-					downloadDetail: 	downloadDetail,
-					err:       			err,
+					chunk:          chunk,
+					downloadDetail: downloadDetail,
+					err:            err,
 				}:
 				case <-ctx.Done():
 				}
 			}()
 
-			select{
+			select {
 			case <-ticker.C:
 				// continue next route
-			case result := <-resultC :
-				if result.err != nil{
-					s.logger.Debugf("retrieval: failed to get chunk (%s,%s) from route %s: %v", 
+			case result := <-resultC:
+				if result.err != nil {
+					s.logger.Debugf("retrieval: failed to get chunk (%s,%s) from route %s: %v",
 						rootAddr, chunkAddr, retrievalRoute, result.err)
 					s.acoServer.OnDownloadFinish(retrievalRoute, nil)
 					// return nil, result.err
-				}else{
+				} else {
 					s.acoServer.OnDownloadFinish(retrievalRoute, result.downloadDetail)
 					s.chunkinfo.OnChunkTransferred(chunkAddr, rootAddr, s.addr)
 					return result.chunk, nil
 				}
-=======
-	for node_index := range aco_index_list{
-		target_node := node_list[node_index]
-
-		go func(){
-			chunk, download_rate, err := s.retrieveChunk(ctx, target_node, root_addr, chunk_addr)
-			select {
-			case resultC <- retrievalResult{
-				chunk:     		chunk,
-				download_rate: 	download_rate,
-				peer:      		target_node,
-				err:       		err,
-			}:
->>>>>>> 5c4c6be2
 			case <-ctx.Done():
 				s.acoServer.OnDownloadFinish(retrievalRoute, nil)
 				s.logger.Tracef("retrieval: failed to get chunk: ctx.Done() (%s:%s): %v", rootAddr, chunkAddr, ctx.Err())
 				return nil, fmt.Errorf("retrieval: %w", ctx.Err())
 			}
-<<<<<<< HEAD
-=======
-		}()
-
-		select{
-		case <-ticker.C:
-			// break
-		case res := <-resultC:
-			if res.err != nil {
-				s.logger.Debugf("retrieval: failed to get chunk (%s,%s) from peer %s: %v",
-					root_addr, chunk_addr, target_node, res.err)
-			} else {
-				s.rankNodeDownload(target_node, res.download_rate)
-				return res.chunk, nil
-			}
-		case <-ctx.Done():
-			s.logger.Tracef("retrieval: failed to get chunk (%s:%s): %v", root_addr, chunk_addr, ctx.Err())
-			return nil, fmt.Errorf("retrieval: %w", ctx.Err())
->>>>>>> 5c4c6be2
 		}
 	}
 
 	return nil, storage.ErrNotFound
 }
 
-<<<<<<< HEAD
-func (s *Service) retrieveChunk(ctx context.Context, route aco.Route, rootAddr, chunkAddr boson.Address) (boson.Chunk, *aco.DownloadDetail, error){
-	if	!route.LinkNode.Equal(route.TargetNode){
+func (s *Service) retrieveChunk(ctx context.Context, route aco.Route, rootAddr, chunkAddr boson.Address) (boson.Chunk, *aco.DownloadDetail, error) {
+	if !route.LinkNode.Equal(route.TargetNode) {
 		return nil, nil, fmt.Errorf("not direct link, %v,%v(not same)", route.LinkNode.String(), route.TargetNode.String())
 	}
-	if err := s.routeTab.Connect(ctx, route.LinkNode); err != nil{
-		return nil, nil, fmt.Errorf("connect failed");
-	}
-=======
-func (s *Service) retrieveChunk(ctx context.Context, target_node boson.Address, root_addr, chunk_addr boson.Address) (boson.Chunk, float64, error){
-	//if !s.isNeighborNode(target_node){
-	//	return nil, -1, fmt.Errorf("not neighbornode: %v", target_node.String())
-	//}
->>>>>>> 5c4c6be2
+	if err := s.routeTab.Connect(ctx, route.LinkNode); err != nil {
+		return nil, nil, fmt.Errorf("connect failed")
+	}
 
 	stream, err := s.streamer.NewStream(ctx, route.LinkNode, nil, protocolName, protocolVersion, streamName)
 	if err != nil {
@@ -275,17 +184,12 @@
 		}
 	}()
 
-	startMs := time.Now().UnixNano()/1e6
+	startMs := time.Now().UnixNano() / 1e6
 	w, r := protobuf.NewWriterAndReader(stream)
 	if err := w.WriteMsgWithContext(ctx, &pb.RequestChunk{
-<<<<<<< HEAD
 		TargetAddr: route.TargetNode.Bytes(),
-		RootAddr: rootAddr.Bytes(),
-		ChunkAddr: chunkAddr.Bytes(),
-=======
-		RootAddr: root_addr.Bytes(),
-		ChunkAddr: chunk_addr.Bytes(),
->>>>>>> 5c4c6be2
+		RootAddr:   rootAddr.Bytes(),
+		ChunkAddr:  chunkAddr.Bytes(),
 	}); err != nil {
 		s.metrics.TotalErrors.Inc()
 		return nil, nil, fmt.Errorf("write request: %w route %v,%v", err, route.LinkNode.String(), route.TargetNode.String())
@@ -296,19 +200,14 @@
 		s.metrics.TotalErrors.Inc()
 		return nil, nil, fmt.Errorf("read delivery: %w route %v,%v", err, route.LinkNode.String(), route.TargetNode.String())
 	}
-	endMs := time.Now().UnixNano()/1e6
+	endMs := time.Now().UnixNano() / 1e6
 	dataSize := d.Size()
 
 	downloadDetail := aco.DownloadDetail{
 		StartMs: startMs,
-		EndMs: endMs,
-		Size: int64(dataSize),
-	}
-<<<<<<< HEAD
-=======
-	elapsed := time.Now().Sub(start_time)
-	download_rate := int64(d.Size())/elapsed.Microseconds()*1000.0
->>>>>>> 5c4c6be2
+		EndMs:   endMs,
+		Size:    int64(dataSize),
+	}
 
 	chunk := boson.NewChunk(chunkAddr, d.Data)
 	if !cac.Valid(chunk) {
@@ -319,9 +218,8 @@
 		}
 	}
 
-	return chunk, &downloadDetail, nil 
-}
-
+	return chunk, &downloadDetail, nil
+}
 
 func (s *Service) handler(ctx context.Context, p p2p.Peer, stream p2p.Stream) (err error) {
 	w, r := protobuf.NewWriterAndReader(stream)
@@ -338,7 +236,7 @@
 	if err := r.ReadMsgWithContext(ctx, &req); err != nil {
 		return fmt.Errorf("read request: %w peer %s", err, p.Address.String())
 	}
-	span, _, ctx := s.tracer.StartSpanFromContext(ctx, "handle-retrieve-chunk", 
+	span, _, ctx := s.tracer.StartSpanFromContext(ctx, "handle-retrieve-chunk",
 		s.logger, opentracing.Tag{Key: "address", Value: fmt.Sprintf("%v,%v", boson.NewAddress(req.RootAddr).String(), boson.NewAddress(req.ChunkAddr).String())},
 	)
 	defer span.Finish()
@@ -352,11 +250,11 @@
 		if errors.Is(err, storage.ErrNotFound) {
 			// forward the request
 			// if !s.addr.Equal(targetAddr){
-				chunk, err = s.RetrieveChunk(ctx, rootAddr, chunkAddr)
-				if err != nil {
-					return fmt.Errorf("retrieve chunk: %w", err)
-				}
-				forward = true
+			chunk, err = s.RetrieveChunk(ctx, rootAddr, chunkAddr)
+			if err != nil {
+				return fmt.Errorf("retrieve chunk: %w", err)
+			}
+			forward = true
 			// }else{
 			// 	return fmt.Errorf("get from store: %w", err)
 			// }
@@ -371,63 +269,18 @@
 		return fmt.Errorf("write delivery: %w peer %s", err, p.Address.String())
 	}
 
-<<<<<<< HEAD
-	if s.chunkinfo != nil{
+	if s.chunkinfo != nil {
 		s.chunkinfo.OnChunkTransferred(chunkAddr, rootAddr, p.Address)
 	}
 
-	if forward{
+	if forward {
 		_, err = s.storer.Put(ctx, storage.ModePutRequest, chunk)
-		if err != nil{
+		if err != nil {
 			return fmt.Errorf("retrieve cache put :%w", err)
 		}
 	}
 
 	s.logger.Tracef("retrieval protocol debiting peer %s", p.Address.String())
-=======
-	s.logger.Tracef("retrieval protocol debiting peer %s", p.Address.String())
-
-	// compute the price we charge for this chunk and debit it from p's balance
-	//chunkPrice := s.pricer.Price(chunk.Address())
-	//err = s.accounting.Debit(p.Address, chunkPrice)
-	//if err != nil {
-	//	return err
-	//}
-
-	return nil
-}
-
-func (s *Service) getACONodeList(optional_node_list []boson.Address, node_count int)([]int){
-	index_count := node_count
-	if node_count > len(optional_node_list){
-		index_count = len(optional_node_list)
-	}
-
-	index_list := make([]int, index_count)
-
-	for k, _ := range index_list{
-		index_list[k] = k
-	}
-	return index_list
-}
-
-func (s *Service) rankNodeDownload(node boson.Address, download_rate float64){
-	// do nothing
-	s.logger.Tracef("download rate = %f\n", download_rate)
-	return
-}
-
-func (s *Service) isNeighborNode(node_addr boson.Address)bool{
-	var result bool
-
-	_ = s.peerSuggester.EachPeer(func(peer boson.Address, po uint8) (bool, bool, error) {
-		if peer.Equal(node_addr){
-			result = true
-			return true, false, nil		// stop review
-		}
-		return false, true, nil			// jump to next
-	})
->>>>>>> 5c4c6be2
 
 	return nil
 }