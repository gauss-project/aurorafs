package retrieval

import (
	"context"
	"fmt"
	"time"

	"github.com/gauss-project/aurorafs/pkg/boson"
	"github.com/gauss-project/aurorafs/pkg/retrieval/pb"
	// "github.com/gauss-project/aurorafs/pkg/routetab"

	"github.com/gauss-project/aurorafs/pkg/logging"
	"github.com/gauss-project/aurorafs/pkg/p2p"

	"github.com/gauss-project/aurorafs/pkg/cac"
	"github.com/gauss-project/aurorafs/pkg/p2p/protobuf"
	"github.com/gauss-project/aurorafs/pkg/soc"
	"github.com/gauss-project/aurorafs/pkg/storage"
	"github.com/gauss-project/aurorafs/pkg/topology"
	"github.com/gauss-project/aurorafs/pkg/tracing"
	"github.com/opentracing/opentracing-go"

	"github.com/gauss-project/aurorafs/pkg/chunkinfo"
	// "golang.org/x/sync/singleflight"
)

type requestSourceContextKey struct{}

const (
	protocolName    = "retrieval"
	protocolVersion = "1.0.0"
	streamName      = "retrieval"
)

var _ Interface = (*Service)(nil)

type Interface interface {
	RetrieveChunk(ctx context.Context, root_addr, chunk_addr boson.Address) (chunk boson.Chunk, err error)
}

type Service struct {
	addr     boson.Address
	streamer p2p.Streamer
	// p2p_service			p2p.Service
	peerSuggester topology.EachPeerer
	storer        storage.Storer
	// singleflight  		singleflight.Group
	logger logging.Logger
	//accounting    	accounting.Interface
	//pricer        	accounting.Pricer
	metrics metrics
	tracer  *tracing.Tracer

	chunkinfo chunkinfo.Interface
	// routetabService  	routetab.Service
}

type retrievalResult struct {
	chunk         boson.Chunk
	peer          boson.Address
	download_rate float64
	err           error
	// retrieved bool
}

const (
	maxPeers                      = 5
	retrieveChunkTimeout          = 10 * time.Second
	retrieveRetryIntervalDuration = 5 * time.Second
)

func New(addr boson.Address, streamer p2p.Streamer, chunkPeerer topology.EachPeerer, storer storage.Storer, logger logging.Logger, tracer *tracing.Tracer) *Service {
	return &Service{
		addr:          addr,
		streamer:      streamer,
		peerSuggester: chunkPeerer,
		storer:        storer,
		logger:        logger,
		metrics:       newMetrics(),
		tracer:        tracer,
	}
}

func (s *Service) Config(chunkInfo chunkinfo.Interface) {
	s.chunkinfo = chunkInfo
}

func (s *Service) Protocol() p2p.ProtocolSpec {
	return p2p.ProtocolSpec{
		Name:    protocolName,
		Version: protocolVersion,
		StreamSpecs: []p2p.StreamSpec{
			{
				Name:    streamName,
				Handler: s.handler,
			},
		},
	}
}

func (s *Service) RetrieveChunk(ctx context.Context, root_addr, chunk_addr boson.Address) (chunk boson.Chunk, err error) {
	chunk_result := s.chunkinfo.GetChunkInfo(root_addr, chunk_addr)
	node_list := make([]boson.Address, 0)
	for _, v := range chunk_result {
		new_node := boson.NewAddress(v)
		node_list = append(node_list, new_node)
	}

	ticker := time.NewTicker(retrieveRetryIntervalDuration)
	defer ticker.Stop()

	var (
		max_attemp int = 5
		resultC        = make(chan retrievalResult, max_attemp)
	)

	aco_index_list := s.getACONodeList(node_list, max_attemp)

	for node_index := range aco_index_list {
		target_node := node_list[node_index]

		go func() {
			chunk, download_rate, err := s.retrieveChunk(ctx, target_node, root_addr, chunk_addr)
			select {
			case resultC <- retrievalResult{
				chunk:         chunk,
				download_rate: download_rate,
				peer:          target_node,
				err:           err,
			}:
			case <-ctx.Done():
			}
		}()

		select {
		case <-ticker.C:
			// break
<<<<<<< HEAD
		case res := <-resultC:
			if res.err != nil {
=======
		case res := <-resultC :
			if res.err != nil{
>>>>>>> b118a8dc
				s.logger.Debugf("retrieval: failed to get chunk (%s,%s) from peer %s: %v",
					root_addr, chunk_addr, target_node, res.err)
			} else {
				s.rankNodeDownload(target_node, res.download_rate)
				return res.chunk, nil
			}
		case <-ctx.Done():
			s.logger.Tracef("retrieval: failed to get chunk (%s:%s): %v", root_addr, chunk_addr, ctx.Err())
			return nil, fmt.Errorf("retrieval: %w", ctx.Err())
		}
	}

	return nil, storage.ErrNotFound
}

func (s *Service) retrieveChunk(ctx context.Context, target_node boson.Address, root_addr, chunk_addr boson.Address) (boson.Chunk, float64, error) {
	//if !s.isNeighborNode(target_node){
	//	return nil, -1, fmt.Errorf("not neighbornode: %v", target_node.String())
	//}

	stream, err := s.streamer.NewStream(ctx, target_node, nil, protocolName, protocolVersion, streamName)
	if err != nil {
		s.logger.Errorf("new stream: %w", err)
		return nil, -1, err
	}
	defer func() {
		if err != nil {
			_ = stream.Reset()
		} else {
			_ = stream.FullClose()
		}
	}()

	start_time := time.Now()
	w, r := protobuf.NewWriterAndReader(stream)
	if err := w.WriteMsgWithContext(ctx, &pb.RequestChunk{
		RootAddr:  root_addr.Bytes(),
		ChunkAddr: chunk_addr.Bytes(),
	}); err != nil {
		s.metrics.TotalErrors.Inc()
		return nil, -1, fmt.Errorf("write request: %w peer %s", err, target_node.String())
	}

	var d pb.Delivery
	if err := r.ReadMsgWithContext(ctx, &d); err != nil {
		s.metrics.TotalErrors.Inc()
		return nil, -1, fmt.Errorf("read delivery: %w peer %s", err, target_node.String())
	}
	elapsed := time.Now().Sub(start_time)
	download_rate := int64(d.Size()) / elapsed.Microseconds() * 1000.0

	chunk := boson.NewChunk(chunk_addr, d.Data)
	if !cac.Valid(chunk) {
		if !soc.Valid(chunk) {
			s.metrics.InvalidChunkRetrieved.Inc()
			s.metrics.TotalErrors.Inc()
			return nil, -1, boson.ErrInvalidChunk
		}
	}

	// cache remote chunk
	exists, err := s.storer.Put(ctx, storage.ModePutRequest, chunk)
	if err != nil {
		return nil, -1, err
	}
	if !exists[0] {
		s.chunkinfo.OnChunkTransferred(chunk_addr, root_addr, s.addr)
	}

	// credit the peer after successful delivery
	//err = s.accounting.Credit(peer, chunkPrice)
	//if err != nil {
	//	return nil, peer, err
	//}
	//s.metrics.ChunkPrice.Observe(float64(chunkPrice))

	return chunk, float64(download_rate), err
}

func (s *Service) handler(ctx context.Context, p p2p.Peer, stream p2p.Stream) (err error) {
	w, r := protobuf.NewWriterAndReader(stream)
	defer func() {
		if err != nil {
			_ = stream.Reset()
		} else {
			_ = stream.FullClose()
		}
	}()
	var req pb.RequestChunk
	if err := r.ReadMsgWithContext(ctx, &req); err != nil {
		return fmt.Errorf("read request: %w peer %s", err, p.Address.String())
	}
	span, _, ctx := s.tracer.StartSpanFromContext(ctx, "handle-retrieve-chunk",
		s.logger, opentracing.Tag{Key: "address", Value: fmt.Sprintf("%v,%v", boson.NewAddress(req.RootAddr).String(), boson.NewAddress(req.ChunkAddr).String())},
	)
	defer span.Finish()

	ctx = context.WithValue(ctx, requestSourceContextKey{}, p.Address.String())
	root_cid, chunk_addr := boson.NewAddress(req.RootAddr), boson.NewAddress(req.ChunkAddr)

	chunk, err := s.storer.Get(ctx, storage.ModeGetRequest, chunk_addr)
	if err != nil {
		// if errors.Is(err, storage.ErrNotFound) {
		// 	// forward the request
		// 	chunk, err = s.RetrieveChunk(ctx, addr)
		// 	if err != nil {
		// 		return fmt.Errorf("retrieve chunk: %w", err)
		// 	}
		// } else {
		// 	return fmt.Errorf("get from store: %w", err)
		// }
		return fmt.Errorf("get from store: %w", err)
	}

	if err := w.WriteMsgWithContext(ctx, &pb.Delivery{
		Data: chunk.Data(),
	}); err != nil {
		return fmt.Errorf("write delivery: %w peer %s", err, p.Address.String())
	}

	s.chunkinfo.OnChunkTransferred(chunk_addr, root_cid, p.Address)
	s.logger.Tracef("retrieval protocol debiting peer %s", p.Address.String())

	// compute the price we charge for this chunk and debit it from p's balance
	//chunkPrice := s.pricer.Price(chunk.Address())
	//err = s.accounting.Debit(p.Address, chunkPrice)
	//if err != nil {
	//	return err
	//}

	return nil
}

func (s *Service) getACONodeList(optional_node_list []boson.Address, node_count int) []int {
	index_count := node_count
	if node_count > len(optional_node_list) {
		index_count = len(optional_node_list)
	}

	index_list := make([]int, index_count)

	for k, _ := range index_list {
		index_list[k] = k
	}
	return index_list
}

func (s *Service) rankNodeDownload(node boson.Address, download_rate float64) {
	// do nothing
	s.logger.Tracef("download rate = %f\n", download_rate)
	return
}

func (s *Service) isNeighborNode(node_addr boson.Address) bool {
	var result bool

	_ = s.peerSuggester.EachPeer(func(peer boson.Address, po uint8) (bool, bool, error) {
		if peer.Equal(node_addr) {
			result = true
			return true, false, nil // stop review
		}
		return false, true, nil // jump to next
	})

	return result
}<|MERGE_RESOLUTION|>--- conflicted
+++ resolved
@@ -21,6 +21,7 @@
 	"github.com/opentracing/opentracing-go"
 
 	"github.com/gauss-project/aurorafs/pkg/chunkinfo"
+
 	// "golang.org/x/sync/singleflight"
 )
 
@@ -135,13 +136,8 @@
 		select {
 		case <-ticker.C:
 			// break
-<<<<<<< HEAD
 		case res := <-resultC:
 			if res.err != nil {
-=======
-		case res := <-resultC :
-			if res.err != nil{
->>>>>>> b118a8dc
 				s.logger.Debugf("retrieval: failed to get chunk (%s,%s) from peer %s: %v",
 					root_addr, chunk_addr, target_node, res.err)
 			} else {
