--- conflicted
+++ resolved
@@ -1,4 +1,3 @@
-<<<<<<< HEAD
 package retrieval
 
 import (
@@ -298,312 +297,4 @@
 	s.logger.Tracef("retrieval protocol debiting peer %s", p.Address.String())
 
 	return nil
-}
-=======
-package retrieval
-
-import (
-	"context"
-	"fmt"
-	"time"
-
-	"github.com/gauss-project/aurorafs/pkg/boson"
-	"github.com/gauss-project/aurorafs/pkg/retrieval/pb"
-	// "github.com/gauss-project/aurorafs/pkg/routetab"
-
-	"github.com/gauss-project/aurorafs/pkg/logging"
-	"github.com/gauss-project/aurorafs/pkg/p2p"
-
-	"github.com/gauss-project/aurorafs/pkg/cac"
-	"github.com/gauss-project/aurorafs/pkg/p2p/protobuf"
-	"github.com/gauss-project/aurorafs/pkg/soc"
-	"github.com/gauss-project/aurorafs/pkg/storage"
-	"github.com/gauss-project/aurorafs/pkg/topology"
-	"github.com/gauss-project/aurorafs/pkg/tracing"
-	"github.com/opentracing/opentracing-go"
-
-	"github.com/gauss-project/aurorafs/pkg/chunkinfo"
-
-	// "golang.org/x/sync/singleflight"
-)
-
-type requestSourceContextKey struct{}
-
-const (
-	protocolName    = "retrieval"
-	protocolVersion = "1.0.0"
-	streamName      = "retrieval"
-)
-
-var _ Interface = (*Service)(nil)
-
-type Interface interface {
-	RetrieveChunk(ctx context.Context, root_addr, chunk_addr boson.Address) (chunk boson.Chunk, err error)
-}
-
-type Service struct {
-	addr     boson.Address
-	streamer p2p.Streamer
-	// p2p_service			p2p.Service
-	peerSuggester topology.EachPeerer
-	storer        storage.Storer
-	// singleflight  		singleflight.Group
-	logger logging.Logger
-	//accounting    	accounting.Interface
-	//pricer        	accounting.Pricer
-	metrics metrics
-	tracer  *tracing.Tracer
-
-	chunkinfo chunkinfo.Interface
-	// routetabService  	routetab.Service
-}
-
-type retrievalResult struct {
-	chunk         boson.Chunk
-	peer          boson.Address
-	download_rate float64
-	err           error
-	// retrieved bool
-}
-
-const (
-	maxPeers                      = 5
-	retrieveChunkTimeout          = 10 * time.Second
-	retrieveRetryIntervalDuration = 5 * time.Second
-)
-
-func New(addr boson.Address, streamer p2p.Streamer, chunkPeerer topology.EachPeerer, storer storage.Storer, logger logging.Logger, tracer *tracing.Tracer) *Service {
-	return &Service{
-		addr:          addr,
-		streamer:      streamer,
-		peerSuggester: chunkPeerer,
-		storer:        storer,
-		logger:        logger,
-		metrics:       newMetrics(),
-		tracer:        tracer,
-	}
-}
-
-func (s *Service) Config(chunkInfo chunkinfo.Interface) {
-	s.chunkinfo = chunkInfo
-}
-
-func (s *Service) Protocol() p2p.ProtocolSpec {
-	return p2p.ProtocolSpec{
-		Name:    protocolName,
-		Version: protocolVersion,
-		StreamSpecs: []p2p.StreamSpec{
-			{
-				Name:    streamName,
-				Handler: s.handler,
-			},
-		},
-	}
-}
-
-func (s *Service) RetrieveChunk(ctx context.Context, root_addr, chunk_addr boson.Address) (chunk boson.Chunk, err error) {
-	chunk_result := s.chunkinfo.GetChunkInfo(root_addr, chunk_addr)
-	node_list := make([]boson.Address, 0)
-	for _, v := range chunk_result {
-		new_node := boson.NewAddress(v)
-		node_list = append(node_list, new_node)
-	}
-
-	ticker := time.NewTicker(retrieveRetryIntervalDuration)
-	defer ticker.Stop()
-
-	var (
-		max_attemp int = 5
-		resultC        = make(chan retrievalResult, max_attemp)
-	)
-
-	aco_index_list := s.getACONodeList(node_list, max_attemp)
-
-	for node_index := range aco_index_list {
-		target_node := node_list[node_index]
-
-		go func() {
-			chunk, download_rate, err := s.retrieveChunk(ctx, target_node, root_addr, chunk_addr)
-			select {
-			case resultC <- retrievalResult{
-				chunk:         chunk,
-				download_rate: download_rate,
-				peer:          target_node,
-				err:           err,
-			}:
-			case <-ctx.Done():
-			}
-		}()
-
-		select {
-		case <-ticker.C:
-			// break
-		case res := <-resultC:
-			if res.err != nil {
-				s.logger.Debugf("retrieval: failed to get chunk (%s,%s) from peer %s: %v",
-					root_addr, chunk_addr, target_node, res.err)
-			} else {
-				s.rankNodeDownload(target_node, res.download_rate)
-				return res.chunk, nil
-			}
-		case <-ctx.Done():
-			s.logger.Tracef("retrieval: failed to get chunk (%s:%s): %v", root_addr, chunk_addr, ctx.Err())
-			return nil, fmt.Errorf("retrieval: %w", ctx.Err())
-		}
-	}
-
-	return nil, storage.ErrNotFound
-}
-
-func (s *Service) retrieveChunk(ctx context.Context, target_node boson.Address, root_addr, chunk_addr boson.Address) (boson.Chunk, float64, error) {
-	//if !s.isNeighborNode(target_node){
-	//	return nil, -1, fmt.Errorf("not neighbornode: %v", target_node.String())
-	//}
-
-	stream, err := s.streamer.NewStream(ctx, target_node, nil, protocolName, protocolVersion, streamName)
-	if err != nil {
-		s.logger.Errorf("new stream: %w", err)
-		return nil, -1, err
-	}
-	defer func() {
-		if err != nil {
-			_ = stream.Reset()
-		} else {
-			_ = stream.FullClose()
-		}
-	}()
-
-	start_time := time.Now()
-	w, r := protobuf.NewWriterAndReader(stream)
-	if err := w.WriteMsgWithContext(ctx, &pb.RequestChunk{
-		RootAddr:  root_addr.Bytes(),
-		ChunkAddr: chunk_addr.Bytes(),
-	}); err != nil {
-		s.metrics.TotalErrors.Inc()
-		return nil, -1, fmt.Errorf("write request: %w peer %s", err, target_node.String())
-	}
-
-	var d pb.Delivery
-	if err := r.ReadMsgWithContext(ctx, &d); err != nil {
-		s.metrics.TotalErrors.Inc()
-		return nil, -1, fmt.Errorf("read delivery: %w peer %s", err, target_node.String())
-	}
-	elapsed := time.Now().Sub(start_time)
-	download_rate := int64(d.Size()) / elapsed.Microseconds() * 1000.0
-
-	chunk := boson.NewChunk(chunk_addr, d.Data)
-	if !cac.Valid(chunk) {
-		if !soc.Valid(chunk) {
-			s.metrics.InvalidChunkRetrieved.Inc()
-			s.metrics.TotalErrors.Inc()
-			return nil, -1, boson.ErrInvalidChunk
-		}
-	}
-
-	// cache remote chunk
-	exists, err := s.storer.Put(ctx, storage.ModePutRequest, chunk)
-	if err != nil {
-		return nil, -1, err
-	}
-	if !exists[0] {
-		s.chunkinfo.OnChunkTransferred(chunk_addr, root_addr, s.addr)
-	}
-
-	// credit the peer after successful delivery
-	//err = s.accounting.Credit(peer, chunkPrice)
-	//if err != nil {
-	//	return nil, peer, err
-	//}
-	//s.metrics.ChunkPrice.Observe(float64(chunkPrice))
-
-	return chunk, float64(download_rate), err
-}
-
-func (s *Service) handler(ctx context.Context, p p2p.Peer, stream p2p.Stream) (err error) {
-	w, r := protobuf.NewWriterAndReader(stream)
-	defer func() {
-		if err != nil {
-			_ = stream.Reset()
-		} else {
-			_ = stream.FullClose()
-		}
-	}()
-	var req pb.RequestChunk
-	if err := r.ReadMsgWithContext(ctx, &req); err != nil {
-		return fmt.Errorf("read request: %w peer %s", err, p.Address.String())
-	}
-	span, _, ctx := s.tracer.StartSpanFromContext(ctx, "handle-retrieve-chunk",
-		s.logger, opentracing.Tag{Key: "address", Value: fmt.Sprintf("%v,%v", boson.NewAddress(req.RootAddr).String(), boson.NewAddress(req.ChunkAddr).String())},
-	)
-	defer span.Finish()
-
-	ctx = context.WithValue(ctx, requestSourceContextKey{}, p.Address.String())
-	root_cid, chunk_addr := boson.NewAddress(req.RootAddr), boson.NewAddress(req.ChunkAddr)
-
-	chunk, err := s.storer.Get(ctx, storage.ModeGetRequest, chunk_addr)
-	if err != nil {
-		// if errors.Is(err, storage.ErrNotFound) {
-		// 	// forward the request
-		// 	chunk, err = s.RetrieveChunk(ctx, addr)
-		// 	if err != nil {
-		// 		return fmt.Errorf("retrieve chunk: %w", err)
-		// 	}
-		// } else {
-		// 	return fmt.Errorf("get from store: %w", err)
-		// }
-		return fmt.Errorf("get from store: %w", err)
-	}
-
-	if err := w.WriteMsgWithContext(ctx, &pb.Delivery{
-		Data: chunk.Data(),
-	}); err != nil {
-		return fmt.Errorf("write delivery: %w peer %s", err, p.Address.String())
-	}
-
-	s.chunkinfo.OnChunkTransferred(chunk_addr, root_cid, p.Address)
-	s.logger.Tracef("retrieval protocol debiting peer %s", p.Address.String())
-
-	// compute the price we charge for this chunk and debit it from p's balance
-	//chunkPrice := s.pricer.Price(chunk.Address())
-	//err = s.accounting.Debit(p.Address, chunkPrice)
-	//if err != nil {
-	//	return err
-	//}
-
-	return nil
-}
-
-func (s *Service) getACONodeList(optional_node_list []boson.Address, node_count int) []int {
-	index_count := node_count
-	if node_count > len(optional_node_list) {
-		index_count = len(optional_node_list)
-	}
-
-	index_list := make([]int, index_count)
-
-	for k, _ := range index_list {
-		index_list[k] = k
-	}
-	return index_list
-}
-
-func (s *Service) rankNodeDownload(node boson.Address, download_rate float64) {
-	// do nothing
-	s.logger.Tracef("download rate = %f\n", download_rate)
-	return
-}
-
-func (s *Service) isNeighborNode(node_addr boson.Address) bool {
-	var result bool
-
-	_ = s.peerSuggester.EachPeer(func(peer boson.Address, po uint8) (bool, bool, error) {
-		if peer.Equal(node_addr) {
-			result = true
-			return true, false, nil // stop review
-		}
-		return false, true, nil // jump to next
-	})
-
-	return result
-}
->>>>>>> 08d04d8c
+}