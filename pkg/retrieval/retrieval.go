--- conflicted
+++ resolved
@@ -19,12 +19,7 @@
 	"github.com/gauss-project/aurorafs/pkg/storage"
 	"github.com/gauss-project/aurorafs/pkg/tracing"
 	"github.com/opentracing/opentracing-go"
-<<<<<<< HEAD
-
-	"github.com/gauss-project/aurorafs/pkg/chunkinfo"
 	"resenje.org/singleflight"
-=======
->>>>>>> 9bd51b31
 )
 
 type requestSourceContextKey struct{}
@@ -42,7 +37,6 @@
 }
 
 type Service struct {
-<<<<<<< HEAD
 	addr          		boson.Address
 	streamer      		p2p.Streamer
 	storer        		storage.Storer
@@ -53,17 +47,6 @@
 	acoServer			*aco.AcoServer
 	routeTab        	routetab.RouteTab
 	singleflight  		singleflight.Group
-=======
-	addr      boson.Address
-	streamer  p2p.Streamer
-	storer    storage.Storer
-	logger    logging.Logger
-	metrics   metrics
-	tracer    *tracing.Tracer
-	chunkinfo chunkinfo.Interface
-	acoServer *aco.AcoServer
-	routeTab  routetab.RouteTab
->>>>>>> 9bd51b31
 }
 
 type retrievalResult struct {
@@ -111,31 +94,8 @@
 
 func (s *Service) RetrieveChunk(ctx context.Context, rootAddr, chunkAddr boson.Address) (chunk boson.Chunk, err error) {
 	s.metrics.RequestCounter.Inc()
-<<<<<<< HEAD
 
 	flightRoute := fmt.Sprintf("%v,%v", rootAddr, chunkAddr)
-=======
-	ticker := time.NewTicker(retrieveRetryIntervalDuration)
-	defer ticker.Stop()
-
-	var (
-		totalRouteCount  int = 5
-		resultC              = make(chan retrievalResult, totalRouteCount)
-		maxRequestAttemp int = 3
-	)
-
-	chunkResult := s.chunkinfo.GetChunkInfo(rootAddr, chunkAddr)
-	if len(chunkResult) == 0 {
-		return nil, fmt.Errorf("no result from chunkinfo")
-	}
-
-	routeList := make([]aco.Route, 0)
-	for _, v := range chunkResult {
-		addr := boson.NewAddress(v)
-		newRoute := aco.NewRoute(addr, addr)
-		routeList = append(routeList, newRoute)
-	}
->>>>>>> 9bd51b31
 
 	v, _, err := s.singleflight.Do(ctx,flightRoute, func(ctx context.Context) (interface{}, error) {
 		var (
@@ -144,7 +104,6 @@
 			resultC = make(chan retrievalResult, totalRouteCount)
 		)
 
-<<<<<<< HEAD
 		ticker := time.NewTicker(retrieveRetryIntervalDuration)
 		defer ticker.Stop()
 
@@ -152,14 +111,6 @@
 		if len(chunkResult) == 0{
 			return nil, fmt.Errorf("no result from chunkinfo")
 		}
-=======
-	requestAttemp := 0
-	for requestAttemp < maxRequestAttemp {
-		requestAttemp++
-
-		for _, routeIndex := range acoRouteIndexList {
-			retrievalRoute := routeList[routeIndex]
->>>>>>> 9bd51b31
 
 		routeList := make([]aco.Route, 0)
 		for _, v := range chunkResult {
@@ -168,7 +119,6 @@
 			routeList = append(routeList, newRoute)
 		}
 
-<<<<<<< HEAD
 		acoRouteIndexList := s.acoServer.GetRouteAcoIndex(routeList, totalRouteCount)
 
 		requestAttemp := 0
@@ -211,34 +161,6 @@
 					s.acoServer.OnDownloadFinish(retrievalRoute, nil)
 					s.logger.Tracef("retrieval: failed to get chunk: ctx.Done() (%s:%s): %v", rootAddr, chunkAddr, ctx.Err())
 					return nil, fmt.Errorf("retrieval: %w", ctx.Err())
-=======
-			go func() {
-				s.acoServer.OnDownloadStart(retrievalRoute)
-				chunk, downloadDetail, err := s.retrieveChunk(ctx, retrievalRoute, rootAddr, chunkAddr)
-				select {
-				case resultC <- retrievalResult{
-					chunk:          chunk,
-					downloadDetail: downloadDetail,
-					err:            err,
-				}:
-				case <-ctx.Done():
-				}
-			}()
-
-			select {
-			case <-ticker.C:
-				// continue next route
-			case result := <-resultC:
-				if result.err != nil {
-					s.logger.Debugf("retrieval: failed to get chunk (%s,%s) from route %s: %v",
-						rootAddr, chunkAddr, retrievalRoute, result.err)
-					s.acoServer.OnDownloadFinish(retrievalRoute, nil)
-					// return nil, result.err
-				} else {
-					s.acoServer.OnDownloadFinish(retrievalRoute, result.downloadDetail)
-					s.chunkinfo.OnChunkTransferred(chunkAddr, rootAddr, s.addr)
-					return result.chunk, nil
->>>>>>> 9bd51b31
 				}
 			}
 		}
@@ -256,13 +178,8 @@
 	if !route.LinkNode.Equal(route.TargetNode) {
 		return nil, nil, fmt.Errorf("not direct link, %v,%v(not same)", route.LinkNode.String(), route.TargetNode.String())
 	}
-<<<<<<< HEAD
 	if err := s.routeTab.Connect(ctx, route.LinkNode); err != nil{
 		return nil, nil, fmt.Errorf("connect failed, peer: %v", route.LinkNode.String());
-=======
-	if err := s.routeTab.Connect(ctx, route.LinkNode); err != nil {
-		return nil, nil, fmt.Errorf("connect failed")
->>>>>>> 9bd51b31
 	}
 
 	stream, err := s.streamer.NewStream(ctx, route.LinkNode, nil, protocolName, protocolVersion, streamName)
