--- conflicted
+++ resolved
@@ -33,15 +33,10 @@
 	Balance(ctx context.Context) (*big.Int, error)
 	// AvailableBalance Get actual available balance
 	AvailableBalance(ctx context.Context) (*big.Int, error)
-<<<<<<< HEAD
-	// UpdatePeerBalance update peer balance
-	UpdatePeerBalance(peer common.Address) error
+
+	UpdatePeerBalance(peer boson.Address) error
 	// SetNotifyPaymentFunc sets the NotifyPaymentFunc to notify
 	SetNotifyPaymentFunc(notifyPaymentFunc NotifyPaymentFunc)
-=======
-
-	UpdatePeerBalance(peer boson.Address) error
->>>>>>> a3e269d2
 }
 
 // NotifyPaymentFunc is called when a payment from peer was successfully received
