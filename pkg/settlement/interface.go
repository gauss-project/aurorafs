--- conflicted
+++ resolved
@@ -17,19 +17,11 @@
 type Interface interface {
 	// Pay initiates a payment to the given peer
 	// It should return without error it is likely that the payment worked
-<<<<<<< HEAD
-	Pay(ctx context.Context, peer boson.Address, traffic *big.Int) error
-	TransferTraffic(peer boson.Address) (traffic *big.Int, err error)
-	RetrieveTraffic(peer boson.Address) (traffic *big.Int, err error)
-	PutRetrieveTraffic(peer boson.Address, traffic *big.Int) error
-	PutTransferTraffic(peer boson.Address, traffic *big.Int) error
-=======
 	Pay(ctx context.Context, chainAddress common.Address, traffic *big.Int) error
 	TransferTraffic(chainAddress common.Address) (traffic *big.Int, err error)
 	RetrieveTraffic(chainAddress common.Address) (traffic *big.Int, err error)
 	PutRetrieveTraffic(chainAddress common.Address, traffic *big.Int) error
 	PutTransferTraffic(chainAddress common.Address, traffic *big.Int) error
->>>>>>> 5e2ec8c1
 	// TotalSent returns the total amount sent to a peer
 	TotalSent(chainAddress common.Address) (totalSent *big.Int, err error)
 	// TotalReceived returns the total amount received from a peer
