--- conflicted
+++ resolved
@@ -648,17 +648,6 @@
 		return errors.New("account information error ")
 	}
 
-<<<<<<< HEAD
-=======
-	chainTraffic, ok := s.trafficPeers.trafficPeers.Load(peer)
-
-	uncollectedCheque := new(big.Int).Sub(cheque.CumulativePayout, chainTraffic.(Traffic).retrieveChainTraffic)
-
-	if !ok || chainTraffic.(Traffic).trafficPeerBalance.Cmp(uncollectedCheque) == -1 {
-		return errors.New("The recipient is unable to pay ")
-	}
-
->>>>>>> c0429ef6
 	_, err = s.chequeStore.ReceiveCheque(ctx, cheque)
 
 	return err
