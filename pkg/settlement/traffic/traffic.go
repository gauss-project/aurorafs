package traffic

import (
	"context"
	"errors"
	"fmt"
	"github.com/ethereum/go-ethereum/common"
	"github.com/gauss-project/aurorafs/pkg/boson"
	"github.com/gauss-project/aurorafs/pkg/logging"
	"github.com/gauss-project/aurorafs/pkg/p2p"
	"github.com/gauss-project/aurorafs/pkg/settlement"
	"github.com/gauss-project/aurorafs/pkg/settlement/chain"
	chequePkg "github.com/gauss-project/aurorafs/pkg/settlement/traffic/cheque"
	"github.com/gauss-project/aurorafs/pkg/settlement/traffic/trafficprotocol"
	"github.com/gauss-project/aurorafs/pkg/storage"

	"math/big"
	"sync"
)

var (
	ErrUnknownBeneficary = errors.New("unknown beneficiary for peer")
	ErrInsufficientFunds = errors.New("insufficient token balance")
)

type SendChequeFunc func(cheque *chequePkg.SignedCheque) error

type Traffic struct {
	trafficPeerBalance    *big.Int
	retrieveChainTraffic  *big.Int
	transferChainTraffic  *big.Int
	retrieveChequeTraffic *big.Int
	transferChequeTraffic *big.Int
	retrieveTraffic       *big.Int
	transferTraffic       *big.Int
}

type TrafficPeer struct {
	trafficPeers sync.Map
	balance      *big.Int
	totalPaidOut *big.Int
}

type TrafficCheque struct {
	Peer               boson.Address
	OutstandingTraffic *big.Int
	SendTraffic        *big.Int
	ReceivedTraffic    *big.Int
	Total              *big.Int
	Uncashed           *big.Int
}

type TrafficInfo struct {
	Balance          *big.Int
	AvailableBalance *big.Int
	TotalSendTraffic *big.Int
	ReceivedTraffic  *big.Int
}

type Interface interface {
	// LastSentCheque returns the last sent cheque for the peer
	LastSentCheque(peer boson.Address) (*chequePkg.Cheque, error)
	// LastReceivedCheques returns the list of last received cheques for all peers
	LastReceivedCheque(peer boson.Address) (*chequePkg.SignedCheque, error)
	// CashCheque sends a cashing transaction for the last cheque of the peer
	CashCheque(ctx context.Context, peer boson.Address) (common.Hash, error)

	TrafficCheques() ([]*TrafficCheque, error)

	Address() common.Address

	TrafficInfo() (*TrafficInfo, error)
}

type Service struct {
	logger              logging.Logger
	chainAddress        common.Address
	store               storage.StateStorer
	metrics             metrics
	chequeStore         chequePkg.ChequeStore
	cashout             chequePkg.CashoutService
	trafficChainService chain.Traffic
	p2pService          p2p.Service
	trafficPeers        TrafficPeer
	addressBook         Addressbook
	chequeSigner        chequePkg.ChequeSigner
	protocol            trafficprotocol.Interface
	notifyPaymentFunc   settlement.NotifyPaymentFunc
	chainID             int64
}

func New(logger logging.Logger, chainAddress common.Address, store storage.StateStorer, trafficChainService chain.Traffic,
	chequeStore chequePkg.ChequeStore, cashout chequePkg.CashoutService, p2pService p2p.Service, addressBook Addressbook,
	chequeSigner chequePkg.ChequeSigner, protocol trafficprotocol.Interface, chainID int64) *Service {
	return &Service{
		logger:              logger,
		store:               store,
		chainAddress:        chainAddress,
		trafficChainService: trafficChainService,
		metrics:             newMetrics(),
		chequeStore:         chequeStore,
		cashout:             cashout,
		p2pService:          p2pService,
		addressBook:         addressBook,
		chequeSigner:        chequeSigner,
		protocol:            protocol,
		chainID:             chainID,
	}
}

func (s *Service) InitTraffic() error {
	s.trafficPeers = TrafficPeer{}

	lastCheques, err := s.chequeStore.LastSendCheques()
	if err != nil {
		s.logger.Errorf("Traffic failed to obtain local check information. ")
		return err
	}

	lastTransCheques, err := s.chequeStore.LastReceivedCheques()
	if err != nil {
		s.logger.Errorf("Traffic failed to obtain local check information. ")
		return err
	}

	addressList, err := s.getAllAddress(lastCheques, lastTransCheques)
	if err != nil {
		return fmt.Errorf("traffic: Failed to get chain node information:%v ", err)
	}

	err = s.replaceTraffic(addressList, lastCheques, lastTransCheques)
	if err != nil {
		return fmt.Errorf("traffic: Update of local traffic data failed. ")
	}

	//transferTotal, err := s.trafficChainService.TransferredTotal(k)
	balance, err := s.trafficChainService.BalanceOf(s.chainAddress)
	if err != nil {
		return fmt.Errorf("failed to get the chain balance")
	}
	s.trafficPeers.balance = balance

	paiOut, err := s.trafficChainService.TransferredTotal(s.chainAddress)
	if err != nil {
		return fmt.Errorf("failed to get the chain totalPaidOut")
	}
	s.trafficPeers.totalPaidOut = paiOut

	return s.addressBook.InitAddressBook()
}

func (s *Service) getAllAddress(lastCheques map[common.Address]*chequePkg.Cheque, lastTransCheques map[common.Address]*chequePkg.SignedCheque) (map[common.Address]Traffic, error) {
	chanResp := make(map[common.Address]Traffic)

	retrieveList, err := s.trafficChainService.RetrievedAddress(s.chainAddress)
	if err != nil {
		return chanResp, err
	}
	for _, v := range retrieveList {
		if _, ok := chanResp[v]; !ok {
			chanResp[v] = Traffic{}
		}
	}
	transferList, err := s.trafficChainService.TransferredAddress(s.chainAddress)
	if err != nil {
		return chanResp, err
	}
	for _, v := range transferList {
		if _, ok := chanResp[v]; !ok {
			chanResp[v] = Traffic{}
		}
	}

	for k := range lastCheques {
		if _, ok := chanResp[k]; !ok {
			chanResp[k] = Traffic{}
		}
	}

	for k := range lastTransCheques {
		if _, ok := chanResp[k]; !ok {
			chanResp[k] = Traffic{}
		}
	}

	return chanResp, err
}

func (s *Service) replaceTraffic(addressList map[common.Address]Traffic, lastCheques map[common.Address]*chequePkg.Cheque, lastTransCheques map[common.Address]*chequePkg.SignedCheque) error {
	s.trafficPeers.totalPaidOut = new(big.Int).SetInt64(0)
	for k := range addressList {
		retrievedTotal, err := s.trafficChainService.TransAmount(k, s.chainAddress)
		if err != nil {
			return nil
		}
		transferTotal, err := s.trafficChainService.TransAmount(s.chainAddress, k)
		if err != nil {
			return nil
		}

		traffic := Traffic{
			retrieveChainTraffic:  retrievedTotal,
			transferChainTraffic:  transferTotal,
			transferChequeTraffic: transferTotal,
			transferTraffic:       transferTotal,
			retrieveChequeTraffic: retrievedTotal,
			retrieveTraffic:       retrievedTotal,
		}
		if cq, ok := lastCheques[k]; !ok {
			traffic.retrieveTraffic = s.maxBigint(traffic.retrieveTraffic, cq.CumulativePayout)
			traffic.retrieveChequeTraffic = s.maxBigint(traffic.retrieveChequeTraffic, cq.CumulativePayout)
		}

		if cq, ok := lastTransCheques[k]; !ok {
			traffic.transferTraffic = s.maxBigint(traffic.transferTraffic, cq.CumulativePayout)
			traffic.transferChequeTraffic = s.maxBigint(traffic.retrieveChequeTraffic, cq.CumulativePayout)
		}

		s.trafficPeers.trafficPeers.Store(k, traffic)
	}
	return nil
}

//Returns the maximum value
func (s *Service) maxBigint(a *big.Int, b *big.Int) *big.Int {
	if a.Cmp(b) < 0 {
		return b
	} else {
		return a
	}
}

// LastSentCheque returns the last sent cheque for the peer
func (s *Service) LastSentCheque(peer boson.Address) (*chequePkg.Cheque, error) {
	chainAddress, known, err := s.addressBook.Beneficiary(peer)
	if err != nil {
		return nil, err
	}
	if !known {
		return nil, chequePkg.ErrNoCheque
	}
	return s.chequeStore.LastSendCheque(chainAddress)
}

// LastReceivedCheque returns the list of last received cheques for all peers
func (s *Service) LastReceivedCheque(peer boson.Address) (*chequePkg.SignedCheque, error) {
	chainAddress, known, err := s.addressBook.Beneficiary(peer)
	if err != nil {
		return nil, err
	}
	if !known {
		return nil, chequePkg.ErrNoCheque
	}
	return s.chequeStore.LastReceivedCheque(chainAddress)
}

// CashCheque sends a cashing transaction for the last cheque of the peer
func (s *Service) CashCheque(ctx context.Context, peer boson.Address) (common.Hash, error) {
	chainAddress, known, err := s.addressBook.Beneficiary(peer)
	if err != nil {
		return common.Hash{}, err
	}
	if !known {
		return common.Hash{}, chequePkg.ErrNoCheque
	}

	c, err := s.cashout.CashCheque(ctx, chainAddress, s.chainAddress)
	if err != nil {
		return common.Hash{}, err
	}
	return c, err
}

func (s *Service) Address() common.Address {
	return s.chainAddress
}

func (s *Service) TrafficInfo() (*TrafficInfo, error) {
	var respTraffic TrafficInfo
	cashed := big.NewInt(0)
	transfer := big.NewInt(0)
	s.trafficPeers.trafficPeers.Range(func(chainAddress, v interface{}) bool {
		traffic := v.(Traffic)
		cashed = new(big.Int).Add(cashed, traffic.transferChainTraffic)
		transfer = new(big.Int).Add(transfer, traffic.transferTraffic)
		respTraffic.TotalSendTraffic = new(big.Int).Add(respTraffic.TotalSendTraffic, traffic.retrieveChequeTraffic)
		respTraffic.ReceivedTraffic = new(big.Int).Add(respTraffic.ReceivedTraffic, traffic.transferChequeTraffic)
		return true
	})

	respTraffic.Balance = s.trafficPeers.balance
	respTraffic.AvailableBalance = new(big.Int).Add(respTraffic.Balance, new(big.Int).Sub(cashed, transfer))

	return &respTraffic, nil
}

func (s *Service) TrafficCheques() ([]*TrafficCheque, error) {
	var trafficCheques []*TrafficCheque
	s.trafficPeers.trafficPeers.Range(func(chainAddress, v interface{}) bool {

		peer, known, err := s.addressBook.BeneficiaryPeer(chainAddress.(common.Address))
		if err == nil && known {
			traffic := v.(Traffic)
			trafficCheque := &TrafficCheque{
				Peer:               peer,
				OutstandingTraffic: new(big.Int).Sub(traffic.transferChequeTraffic, traffic.retrieveChequeTraffic),
				SendTraffic:        traffic.transferChequeTraffic,
				ReceivedTraffic:    traffic.retrieveChequeTraffic,
				Total:              new(big.Int).Sub(traffic.transferTraffic, traffic.retrieveTraffic),
				Uncashed:           new(big.Int).Sub(traffic.transferChequeTraffic, traffic.transferChainTraffic),
			}
			trafficCheques = append(trafficCheques, trafficCheque)
		} else {
			if !known {
				s.logger.Errorf("traffic: The method TrafficCheques failed to ChainAddress has no corresponding peer address.")
			} else {
				s.logger.Errorf("traffic: The method TrafficCheques failed to get the peer address,%v", err.Error())
			}

		}
		return true
	})

	return trafficCheques, nil
}

func (s *Service) Pay(ctx context.Context, peer boson.Address, traffic, paymentThreshold *big.Int) error {
	recipient, known, err := s.addressBook.Beneficiary(peer)
	if err != nil {
		return err
	}
	if !known {
		s.logger.Warningf("disconnecting non-traffic peer %v", peer)
		err = s.p2pService.Disconnect(peer, "no recipient found")
		if err != nil {
			return err
		}
		return ErrUnknownBeneficary
	}
	balance, err := s.RetrieveTraffic(peer)
	if err != nil {
		return err
	}
	balance = balance.Add(balance, traffic)
	if balance.Cmp(paymentThreshold) >= 0 {
		if err := s.Issue(ctx, peer, recipient, s.chainAddress, traffic); err != nil {
			return err
		}
	}

	return nil
}

func (s *Service) Issue(ctx context.Context, peer boson.Address, recipient, beneficiary common.Address, traffic *big.Int) error {
	available, err := s.AvailableBalance(ctx)
	if err != nil {
		return err
	}

	if available.Cmp(traffic) < 0 {
		return ErrInsufficientFunds
	}

	var cumulativePayout *big.Int
	lastCheque, err := s.LastSentCheque(peer)
	if err != nil {
		if err != chequePkg.ErrNoCheque {
			return err
		}
		cumulativePayout = big.NewInt(0)
	} else {
		cumulativePayout = lastCheque.CumulativePayout
	}
	// increase cumulativePayout by amount
	cumulativePayout = cumulativePayout.Add(cumulativePayout, traffic)
	// create and sign the new cheque
	c := chequePkg.Cheque{
		Recipient:        recipient,
		Beneficiary:      beneficiary,
		CumulativePayout: cumulativePayout,
	}
	sin, err := s.chequeSigner.Sign(&c)
	if err != nil {
		return err
	}
	signedCheque := &chequePkg.SignedCheque{
		Cheque:    c,
		Signature: sin,
	}
	if err := s.protocol.EmitCheque(ctx, peer, signedCheque); err != nil {
		return err
	}
	if err := s.chequeStore.PutSendCheque(ctx, &c, recipient); err != nil {
		return err
	}
	return s.notifyPaymentFunc(peer, traffic)
}

// TotalSent returns the total amount sent to a peer
func (s *Service) TotalSent(peer boson.Address) (totalSent *big.Int, err error) {
	chainAddress, known, err := s.addressBook.Beneficiary(peer)
	totalSent = big.NewInt(0)
	if err != nil {
		return totalSent, err
	}
	if !known {
		return totalSent, chequePkg.ErrNoCheque
	}

	if v, ok := s.trafficPeers.trafficPeers.Load(chainAddress.String()); !ok {
		totalSent = v.(Traffic).transferTraffic
	}
	return totalSent, nil
}

// TotalReceived returns the total amount received from a peer
func (s *Service) TotalReceived(peer boson.Address) (totalReceived *big.Int, err error) {
	chainAddress, known, err := s.addressBook.Beneficiary(peer)
	totalReceived = new(big.Int).SetInt64(0)
	if err != nil {
		return totalReceived, err
	}
	if !known {
		return totalReceived, chequePkg.ErrNoCheque
	}

	if v, ok := s.trafficPeers.trafficPeers.Load(chainAddress.String()); !ok {
		totalReceived = v.(Traffic).retrieveTraffic
	}
	return totalReceived, nil
}

// SettlementsSent returns sent settlements for each individual known peer
func (s *Service) SettlementsSent() (map[string]*big.Int, error) {
	respSent := make(map[string]*big.Int)
	s.trafficPeers.trafficPeers.Range(func(chainAddress, v interface{}) bool {
		if _, ok := respSent[chainAddress.(common.Address).String()]; !ok {
			respSent[chainAddress.(common.Address).String()] = v.(Traffic).retrieveChequeTraffic
		}
		return true
	})
	return respSent, nil
}

// SettlementsReceived returns received settlements for each individual known peer
func (s *Service) SettlementsReceived() (map[string]*big.Int, error) {
	respReceived := make(map[string]*big.Int)
	s.trafficPeers.trafficPeers.Range(func(chainAddress, v interface{}) bool {
		if _, ok := respReceived[chainAddress.(common.Address).String()]; !ok {
			respReceived[chainAddress.(common.Address).String()] = v.(Traffic).transferChequeTraffic
		}
		return true
	})
	return respReceived, nil
}

func (s *Service) TransferTraffic(peer boson.Address) (traffic *big.Int, err error) {
	chainAddress, known, err := s.addressBook.Beneficiary(peer)
	if err != nil {
		return new(big.Int).SetInt64(0), err
	}
	if !known {
		return new(big.Int).SetInt64(0), chequePkg.ErrNoCheque
	}
	var transferTraffic, transferChequeTraffic *big.Int
	tra, ok := s.trafficPeers.trafficPeers.Load(chainAddress)

	if ok {
		transferTraffic = tra.(Traffic).transferTraffic
		transferChequeTraffic = tra.(Traffic).transferChequeTraffic
	} else {
		return big.NewInt(0), nil
	}

	return new(big.Int).Sub(transferTraffic, transferChequeTraffic), nil
}
func (s *Service) RetrieveTraffic(peer boson.Address) (traffic *big.Int, err error) {
	chainAddress, known, err := s.addressBook.Beneficiary(peer)
	if err != nil {
		return new(big.Int).SetInt64(0), err
	}
	if !known {
		return new(big.Int).SetInt64(0), chequePkg.ErrNoCheque
	}
	var retrieveTraffic, retrieveChequeTraffic *big.Int
	tra, ok := s.trafficPeers.trafficPeers.Load(chainAddress)

	if ok {
		retrieveTraffic = tra.(Traffic).retrieveTraffic
		retrieveChequeTraffic = tra.(Traffic).retrieveChequeTraffic
	} else {
		return big.NewInt(0), nil
	}

	return new(big.Int).Sub(retrieveTraffic, retrieveChequeTraffic), nil
}

func (s *Service) PutRetrieveTraffic(peer boson.Address, traffic *big.Int) error {
	var localTraffic Traffic
	chainAddress, known, err := s.addressBook.Beneficiary(peer)
	if err != nil {
		return err
	}
	if !known {
		return chequePkg.ErrNoCheque
	}
	chainTraffic, ok := s.trafficPeers.trafficPeers.Load(chainAddress.String())
	if !ok {
		localTraffic.retrieveTraffic = traffic
	} else {
		localTraffic = chainTraffic.(Traffic)
		localTraffic.retrieveTraffic = new(big.Int).Add(localTraffic.retrieveTraffic, traffic)
	}
	s.trafficPeers.trafficPeers.Store(chainAddress.String(), localTraffic)
	return s.chequeStore.PutRetrieveTraffic(chainAddress, traffic)
}

func (s *Service) PutTransferTraffic(peer boson.Address, traffic *big.Int) error {
	var localTraffic Traffic
	chainAddress, known, err := s.addressBook.Beneficiary(peer)
	if err != nil {
		return err
	}
	if !known {
		return chequePkg.ErrNoCheque
	}
	chainTraffic, ok := s.trafficPeers.trafficPeers.Load(chainAddress.String())
	if !ok {
		localTraffic.transferTraffic = traffic
	} else {
		localTraffic = chainTraffic.(Traffic)
		localTraffic.transferTraffic = new(big.Int).Add(localTraffic.transferTraffic, traffic)
	}
	s.trafficPeers.trafficPeers.Store(chainAddress.String(), localTraffic)

	return s.chequeStore.PutTransferTraffic(chainAddress, traffic)
}

// Balance Get chain balance
func (s *Service) Balance() (*big.Int, error) {
	return s.trafficPeers.balance, nil
}

// AvailableBalance Get actual available balance
func (s *Service) AvailableBalance() (*big.Int, error) {
	cashed := big.NewInt(0)
	transfer := big.NewInt(0)
	s.trafficPeers.trafficPeers.Range(func(chainAddress, v interface{}) bool {
		traffic := v.(Traffic)
		cashed = new(big.Int).Add(cashed, traffic.transferChainTraffic)
		transfer = new(big.Int).Add(transfer, traffic.transferTraffic)
		return true
	})

	return new(big.Int).Add(s.trafficPeers.balance, new(big.Int).Sub(cashed, transfer)), nil
}

func (s *Service) Handshake(peer boson.Address, beneficiary common.Address, cheque *chequePkg.SignedCheque) error {
	issuser, err := s.chequeStore.VerifyCheque(cheque, s.chainID) //chequePkg.RecoverCheque(cheque, s.chainID)
	if err != nil {
		return err
	}
	if issuser != s.chainAddress {
		return chequePkg.ErrChequeInvalid
	}

	singCheque, err := s.chequeStore.LastReceivedCheque(beneficiary)
	if err != nil && err != chequePkg.ErrNoCheque {
		return err
	}
	if err == chequePkg.ErrNoCheque {
		singCheque = &chequePkg.SignedCheque{
			Cheque: chequePkg.Cheque{
				CumulativePayout: new(big.Int).SetInt64(0),
			},
		}
	}
	storedBeneficiary, known, err := s.addressBook.Beneficiary(peer)
	if err != nil && err != storage.ErrNotFound {
		return err
	}

	if err != storage.ErrNotFound && storedBeneficiary != beneficiary {
		return fmt.Errorf("wrong beneficiary")
	}

	if !known {
		s.logger.Tracef("initial swap handshake peer: %v beneficiary: %x", peer, beneficiary)
		return s.addressBook.PutBeneficiary(peer, beneficiary)
	}

	if cheque.CumulativePayout.Cmp(singCheque.CumulativePayout) > 0 {
		return s.chequeStore.PutSendCheque(context.Background(), &cheque.Cheque, beneficiary)
	}

	err = s.UpdatePeerBalance(peer)
	if err != nil {
		return err
	}

	return nil
}

func (s *Service) UpdatePeerBalance(peer boson.Address) error {

	chainAddress, known, err := s.addressBook.Beneficiary(peer)
	if err != nil {
		return err
	}
	if !known {
		return chequePkg.ErrNoCheque
	}

	balance, err := s.trafficChainService.BalanceOf(chainAddress)
	if err != nil {
		return err
	}

	var localTraffic Traffic
	chainTraffic, ok := s.trafficPeers.trafficPeers.Load(chainAddress)

	updateTraffic := chainTraffic.(Traffic)
	if ok {
		localTraffic.transferTraffic = updateTraffic.transferTraffic
		localTraffic.retrieveTraffic = updateTraffic.retrieveTraffic
		localTraffic.transferChequeTraffic = updateTraffic.transferChequeTraffic
		localTraffic.retrieveChainTraffic = updateTraffic.retrieveChainTraffic
		localTraffic.transferChainTraffic = updateTraffic.transferChainTraffic
		localTraffic.retrieveChequeTraffic = updateTraffic.retrieveChequeTraffic
	}
	localTraffic.trafficPeerBalance = balance

	s.trafficPeers.trafficPeers.Store(chainAddress, localTraffic)

	return nil
}

func (s *Service) ReceiveCheque(ctx context.Context, peer boson.Address, cheque *chequePkg.SignedCheque) error {
	chainAddress, known, err := s.addressBook.Beneficiary(peer)
	if err != nil {
		return err
	}
	if !known {
		return errors.New("account information error")
	}

<<<<<<< HEAD
	if cheque.Recipient != s.Address() {
=======
	if cheque.Beneficiary != s.Address() && cheque.Recipient != chainAddress {
>>>>>>> ac0c6727
		return errors.New("account information error ")
	}

	chainTraffic, ok := s.trafficPeers.trafficPeers.Load(peer)

	uncollectedCheque := new(big.Int).Sub(cheque.CumulativePayout, chainTraffic.(Traffic).retrieveChainTraffic)

	if !ok || chainTraffic.(Traffic).trafficPeerBalance.Cmp(uncollectedCheque) == -1 {
		return errors.New("The recipient is unable to pay ")
	}

	_, err := s.chequeStore.ReceiveCheque(ctx, cheque)

	return err
}

func (s *Service) SetNotifyPaymentFunc(notifyPaymentFunc settlement.NotifyPaymentFunc) {
	s.notifyPaymentFunc = notifyPaymentFunc
}

func (s *Service) GetPeerBalance(peer boson.Address) (*big.Int, error) {
	chainAddress, known, err := s.addressBook.Beneficiary(peer)
	if err != nil {
		return big.NewInt(0), err
	}
	if !known {
		return new(big.Int).SetInt64(0), chequePkg.ErrNoCheque
	}
	var trafficPeerBalance *big.Int
	tra, ok := s.trafficPeers.trafficPeers.Load(chainAddress)
	if ok {
		trafficPeerBalance = tra.(Traffic).trafficPeerBalance
	} else {
		trafficPeerBalance = big.NewInt(0)
		return trafficPeerBalance, nil
	}
	return trafficPeerBalance, nil
}

func (s *Service) GetNoPaidBalace(peer boson.Address) (*big.Int, error) {
	chainAddress, known, err := s.addressBook.Beneficiary(peer)
	if err != nil {
		return big.NewInt(0), err
	}
	if !known {
		return new(big.Int).SetInt64(0), chequePkg.ErrNoCheque
	}
	cheque, err := s.LastSentCheque(peer)
	if err != nil {
		return big.NewInt(0), err
	}
	var noPaidBalance, transferChequeTraffic *big.Int
	tra, ok := s.trafficPeers.trafficPeers.Load(chainAddress)
	if ok {
		transferChequeTraffic = tra.(Traffic).transferChequeTraffic
	} else {
		transferChequeTraffic = big.NewInt(0)
	}
	noPaidBalance = new(big.Int).Sub(cheque.CumulativePayout, transferChequeTraffic)
	return noPaidBalance, nil
}<|MERGE_RESOLUTION|>--- conflicted
+++ resolved
@@ -644,11 +644,7 @@
 		return errors.New("account information error")
 	}
 
-<<<<<<< HEAD
-	if cheque.Recipient != s.Address() {
-=======
 	if cheque.Beneficiary != s.Address() && cheque.Recipient != chainAddress {
->>>>>>> ac0c6727
 		return errors.New("account information error ")
 	}
 
