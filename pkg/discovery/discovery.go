// Copyright 2020 The Swarm Authors. All rights reserved.
// Use of this source code is governed by a BSD-style
// license that can be found in the LICENSE file.

// Package discovery exposes the discovery driver interface
// which is implemented by discovery protocols.
package discovery

import (
	"context"
	"github.com/gauss-project/aurorafs/pkg/boson"
)

type Driver interface {
	// BroadcastPeers hive implement
	BroadcastPeers(ctx context.Context, addressee boson.Address, peers ...boson.Address) error

	// DoFindNode hive2 implement
<<<<<<< HEAD
	DoFindNode(ctx context.Context, peer boson.Address, pos []int32, limit int32) (res chan boson.Address, total int, err error)
=======
	DoFindNode(ctx context.Context, peer boson.Address, pos []int32, limit int32) (res chan boson.Address, total int32, err error)
>>>>>>> 61772f54

	// IsStart entry to run
	IsStart() bool

	// IsHive2 is hive2 protocol
	IsHive2() bool
}<|MERGE_RESOLUTION|>--- conflicted
+++ resolved
@@ -16,11 +16,7 @@
 	BroadcastPeers(ctx context.Context, addressee boson.Address, peers ...boson.Address) error
 
 	// DoFindNode hive2 implement
-<<<<<<< HEAD
-	DoFindNode(ctx context.Context, peer boson.Address, pos []int32, limit int32) (res chan boson.Address, total int, err error)
-=======
 	DoFindNode(ctx context.Context, peer boson.Address, pos []int32, limit int32) (res chan boson.Address, total int32, err error)
->>>>>>> 61772f54
 
 	// IsStart entry to run
 	IsStart() bool
