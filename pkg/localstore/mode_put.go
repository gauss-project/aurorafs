// Copyright 2018 The go-ethereum Authors
// This file is part of the go-ethereum library.
//
// The go-ethereum library is free software: you can redistribute it and/or modify
// it under the terms of the GNU Lesser General Public License as published by
// the Free Software Foundation, either version 3 of the License, or
// (at your option) any later version.
//
// The go-ethereum library is distributed in the hope that it will be useful,
// but WITHOUT ANY WARRANTY; without even the implied warranty of
// MERCHANTABILITY or FITNESS FOR A PARTICULAR PURPOSE. See the
// GNU Lesser General Public License for more details.
//
// You should have received a copy of the GNU Lesser General Public License
// along with the go-ethereum library. If not, see <http://www.gnu.org/licenses/>.

package localstore

import (
	"context"
	"errors"
	"time"

	"github.com/gauss-project/aurorafs/pkg/boson"
	"github.com/gauss-project/aurorafs/pkg/sctx"
	"github.com/gauss-project/aurorafs/pkg/shed"
	"github.com/gauss-project/aurorafs/pkg/storage"
	"github.com/syndtr/goleveldb/leveldb"
)

// Put stores Chunks to database and depending
// on the Putter mode, it updates required indexes.
// Put is required to implement storage.Store
// interface.
func (db *DB) Put(ctx context.Context, mode storage.ModePut, chs ...boson.Chunk) (exist []bool, err error) {
	rootCID := sctx.GetRootCID(ctx)

	db.metrics.ModePut.Inc()
	defer totalTimeMetric(db.metrics.TotalTimePut, time.Now())

	exist, err = db.put(mode, rootCID, chs...)
	if err != nil {
		db.metrics.ModePutFailure.Inc()
	}

	return exist, err
}

// put stores Chunks to database and updates other indexes. It acquires lockAddr
// to protect two calls of this function for the same address in parallel. Item
// fields Address and Data must not be with their nil values. If chunks with the
// same address are passed in arguments, only the first chunk will be stored,
// and following ones will have exist set to true for their index in exist
// slice. This is the same behaviour as if the same chunks are passed one by one
// in multiple put method calls.
func (db *DB) put(mode storage.ModePut, rootCID boson.Address, chs ...boson.Chunk) (exist []bool, err error) {
	// this is an optimization that tries to optimize on already existing chunks
	// not needing to acquire batchMu. This is in order to reduce lock contention
	// when chunks are retried across the network for whatever reason.
	if len(chs) == 1 && mode != storage.ModePutRequestPin && mode != storage.ModePutUploadPin {
		has, err := db.retrievalDataIndex.Has(chunkToItem(chs[0]))
		if err != nil {
			return nil, err
		}
		if has {
			return []bool{true}, nil
		}
	}

	// protect parallel updates
	db.batchMu.Lock()
	defer db.batchMu.Unlock()
	if db.gcRunning {
		for _, ch := range chs {
			db.dirtyAddresses = append(db.dirtyAddresses, ch.Address())
		}
	}

	batch := new(leveldb.Batch)

	// variables that provide information for operations
	// to be done after write batch function successfully executes
<<<<<<< HEAD
	var gcSizeChange int64                      // number to add or subtract from gcSize
=======
	var gcSizeChange int64 // number to add or subtract from gcSize
	//var triggerPushFeed bool                    // signal push feed subscriptions to iterate
	//triggerPullFeed := make(map[uint8]struct{}) // signal pull feed subscriptions to iterate
>>>>>>> 3808dfa9

	exist = make([]bool, len(chs))

	// A lazy populated map of bin ids to properly set
	// BinID values for new chunks based on initial value from database
	// and incrementing them.
	// Values from this map are stored with the batch
	binIDs := make(map[uint8]uint64)

	switch mode {
	case storage.ModePutRequest, storage.ModePutRequestPin:
		for i, ch := range chs {
			if containsChunk(ch.Address(), chs[:i]...) {
				exist[i] = true
				continue
			}
			exists, err := db.putRequest(batch, binIDs, chunkToItem(ch))
			if err != nil {
				return nil, err
			}
			exist[i] = exists
<<<<<<< HEAD
			gcSizeChange++

=======
			gcSizeChange += c
>>>>>>> 3808dfa9
			if mode == storage.ModePutRequestPin {
				err = db.setPin(batch, ch.Address())

				if err != nil {
					return nil, err
				}
			}
		}

	case storage.ModePutUpload, storage.ModePutUploadPin:
		for i, ch := range chs {
			if containsChunk(ch.Address(), chs[:i]...) {
				exist[i] = true
				continue
			}
			exists, err := db.putUpload(batch, binIDs, chunkToItem(ch))
			if err != nil {
				return nil, err
			}
			exist[i] = exists
<<<<<<< HEAD
=======
			gcSizeChange += c

>>>>>>> 3808dfa9
			if mode == storage.ModePutUploadPin {
				err = db.setPin(batch, ch.Address())

				if err != nil {
					return nil, err
				}
			}

		}

	default:
		return nil, ErrInvalidMode
	}

	for po, id := range binIDs {
		db.binIDs.PutInBatch(batch, uint64(po), id)
	}

	if !rootCID.IsZero() {
		item := addressToItem(rootCID)
		i, err := db.retrievalAccessIndex.Get(item)
		if err != nil {
			if !errors.Is(err, storage.ErrNotFound) {
				return nil, err
			}
		} else {
			item.AccessTimestamp = i.AccessTimestamp
			i, err = db.retrievalDataIndex.Get(item)
			if err != nil {
				return nil, err
			}
			item.BinID = i.BinID
			gcItem, err := db.gcIndex.Get(item)
			if err != nil {
				if errors.Is(err, storage.ErrNotFound) {
					gcItem.BinID = item.BinID
					gcItem.Address = item.Address
					gcItem.AccessTimestamp = item.AccessTimestamp
					gcItem.GCounter = uint64(gcSizeChange)
				} else {
					return nil, err
				}
			} else {
				if gcSizeChange >= 0 {
					gcItem.GCounter += uint64(gcSizeChange)
				} else {
					c := uint64(-gcSizeChange)
					if c > gcItem.GCounter {
						gcItem.GCounter = 0
					} else {
						gcItem.GCounter -= c
					}
				}
			}
			db.gcIndex.PutInBatch(batch, gcItem)
		}
	}

	err = db.incGCSizeInBatch(batch, gcSizeChange)
	if err != nil {
		return nil, err
	}

	err = db.shed.WriteBatch(batch)
	if err != nil {
		return nil, err
	}

	return exist, nil
}

// putRequest adds an Item to the batch by updating required indexes:
//  - put to indexes: retrieve, gc
//  - it does not enter the syncpool
// The batch can be written to the database.
// Provided batch and binID map are updated.
func (db *DB) putRequest(batch *leveldb.Batch, binIDs map[uint8]uint64, item shed.Item) (exists bool, err error) {
	has, err := db.retrievalDataIndex.Has(item)
	if err != nil {
		return false,  err
	}
	if has {
		return true,  nil
	}

	item.StoreTimestamp = now()
	item.BinID, err = db.incBinID(binIDs, db.po(boson.NewAddress(item.Address)))
	if err != nil {
		return false,  err
	}

	err = db.retrievalDataIndex.PutInBatch(batch, item)
	if err != nil {
		return false,  err
	}

	item.AccessTimestamp = now()
	err = db.retrievalAccessIndex.PutInBatch(batch, item)
	if err != nil {
		return false,  err
	}

	return false, nil
}

// putUpload adds an Item to the batch by updating required indexes:
//  - put to indexes: retrieve, push, pull
// The batch can be written to the database.
// Provided batch and binID map are updated.
func (db *DB) putUpload(batch *leveldb.Batch, binIDs map[uint8]uint64, item shed.Item) (exists bool, err error) {
	exists, err = db.retrievalDataIndex.Has(item)
	if err != nil {
		return false, err
	}
	if exists {
		return true, nil
	}

	item.StoreTimestamp = now()
	item.BinID, err = db.incBinID(binIDs, db.po(boson.NewAddress(item.Address)))
	if err != nil {
		return false, err
	}
	err = db.retrievalDataIndex.PutInBatch(batch, item)
	if err != nil {
		return false, err
	}

	return false, nil
}

// putSync adds an Item to the batch by updating required indexes:
//  - put to indexes: retrieve, pull, gc
// The batch can be written to the database.
// Provided batch and binID map are updated.
func (db *DB) putSync(batch *leveldb.Batch, binIDs map[uint8]uint64, item shed.Item) (exists bool, gcSizeChange int64, err error) {
	exists, err = db.retrievalDataIndex.Has(item)
	if err != nil {
		return false, 0, err
	}
	if exists {
		return true, 0, nil
	}

	item.StoreTimestamp = now()
	item.BinID, err = db.incBinID(binIDs, db.po(boson.NewAddress(item.Address)))
	if err != nil {
		return false, 0, err
	}
	err = db.retrievalDataIndex.PutInBatch(batch, item)
	if err != nil {
		return false, 0, err
	}
	gcSizeChange, err = db.setGC(batch, item)
	if err != nil {
		return false, 0, err
	}

	return false, gcSizeChange, nil
}

// setGC is a helper function used to add chunks to the retrieval access
// index and the gc index in the cases that the putToGCCheck condition
// warrants a gc set. this is to mitigate index leakage in edge cases where
// a chunk is added to a node's localstore and given that the chunk is
// already within that node's NN (thus, it can be added to the gc index
// safely)
func (db *DB) setGC(batch *leveldb.Batch, item shed.Item) (gcSizeChange int64, err error) {
	if item.BinID == 0 {
		i, err := db.retrievalDataIndex.Get(item)
		if err != nil {
			return 0, err
		}
		item.BinID = i.BinID
	}
	i, err := db.retrievalAccessIndex.Get(item)
	switch {
	case err == nil:
		item.AccessTimestamp = i.AccessTimestamp
		err = db.gcIndex.DeleteInBatch(batch, item)
		if err != nil {
			return 0, err
		}
		gcSizeChange--
	case errors.Is(err, leveldb.ErrNotFound):
		// the chunk is not accessed before
	default:
		return 0, err
	}
	item.AccessTimestamp = now()
	err = db.retrievalAccessIndex.PutInBatch(batch, item)
	if err != nil {
		return 0, err
	}

	// add new entry to gc index ONLY if it is not present in pinIndex
	ok, err := db.pinIndex.Has(item)
	if err != nil {
		return 0, err
	}
	if !ok {
		err = db.gcIndex.PutInBatch(batch, item)
		if err != nil {
			return 0, err
		}
		gcSizeChange++
	}

	return gcSizeChange, nil
}

// incBinID is a helper function for db.put* methods that increments bin id
// based on the current value in the database. This function must be called under
// a db.batchMu lock. Provided binID map is updated.
func (db *DB) incBinID(binIDs map[uint8]uint64, po uint8) (id uint64, err error) {
	if _, ok := binIDs[po]; !ok {
		binIDs[po], err = db.binIDs.Get(uint64(po))
		if err != nil {
			return 0, err
		}
	}
	binIDs[po]++
	return binIDs[po], nil
}

// containsChunk returns true if the chunk with a specific address
// is present in the provided chunk slice.
func containsChunk(addr boson.Address, chs ...boson.Chunk) bool {
	for _, c := range chs {
		if addr.Equal(c.Address()) {
			return true
		}
	}
	return false
}<|MERGE_RESOLUTION|>--- conflicted
+++ resolved
@@ -80,13 +80,7 @@
 
 	// variables that provide information for operations
 	// to be done after write batch function successfully executes
-<<<<<<< HEAD
 	var gcSizeChange int64                      // number to add or subtract from gcSize
-=======
-	var gcSizeChange int64 // number to add or subtract from gcSize
-	//var triggerPushFeed bool                    // signal push feed subscriptions to iterate
-	//triggerPullFeed := make(map[uint8]struct{}) // signal pull feed subscriptions to iterate
->>>>>>> 3808dfa9
 
 	exist = make([]bool, len(chs))
 
@@ -108,15 +102,9 @@
 				return nil, err
 			}
 			exist[i] = exists
-<<<<<<< HEAD
 			gcSizeChange++
-
-=======
-			gcSizeChange += c
->>>>>>> 3808dfa9
 			if mode == storage.ModePutRequestPin {
 				err = db.setPin(batch, ch.Address())
-
 				if err != nil {
 					return nil, err
 				}
@@ -134,19 +122,12 @@
 				return nil, err
 			}
 			exist[i] = exists
-<<<<<<< HEAD
-=======
-			gcSizeChange += c
-
->>>>>>> 3808dfa9
 			if mode == storage.ModePutUploadPin {
 				err = db.setPin(batch, ch.Address())
-
 				if err != nil {
 					return nil, err
 				}
 			}
-
 		}
 
 	default:
