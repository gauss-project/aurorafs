--- conflicted
+++ resolved
@@ -32,10 +32,10 @@
 // a merkle-tree of hashes that represent the given arbitrary size byte stream. Partial
 // writes are supported. The pipeline flow is: Data -> Feeder -> BMT -> Storage -> HashTrie.
 func newPipeline(ctx context.Context, s storage.Putter, mode storage.ModePut) pipeline.Interface {
-	tw := hashtrie.NewHashTrieWriter(boson.ChunkSize, boson.BigBranches, boson.HashSize, newShortPipelineFunc(ctx, s, mode))
+	tw := hashtrie.NewHashTrieWriter(boson.ChunkSize, boson.Branches, boson.HashSize, newShortPipelineFunc(ctx, s, mode))
 	lsw := store.NewStoreWriter(ctx, s, mode, tw)
 	b := bmt.NewBmtWriter(lsw)
-	return feeder.NewChunkFeederWriter(boson.BigChunkSize, b)
+	return feeder.NewChunkFeederWriter(boson.ChunkSize, b)
 }
 
 // newShortPipelineFunc returns a constructor function for an ephemeral hashing pipeline
@@ -53,15 +53,11 @@
 // Note that the encryption writer will mutate the data to contain the encrypted span, but the span field
 // with the unencrypted span is preserved.
 func newEncryptionPipeline(ctx context.Context, s storage.Putter, mode storage.ModePut) pipeline.Interface {
-<<<<<<< HEAD
-	tw := hashtrie.NewHashTrieWriter(boson.ChunkSize, boson.BigBranches / 2, boson.HashSize+encryption.KeyLength, newShortEncryptionPipelineFunc(ctx, s, mode))
-=======
 	tw := hashtrie.NewHashTrieWriter(boson.ChunkSize, boson.Branches / 2, boson.HashSize+encryption.KeyLength, newShortEncryptionPipelineFunc(ctx, s, mode))
->>>>>>> f95aff78
 	lsw := store.NewStoreWriter(ctx, s, mode, tw)
 	b := bmt.NewBmtWriter(lsw)
 	enc := enc.NewEncryptionWriter(encryption.NewChunkEncrypter(), b)
-	return feeder.NewChunkFeederWriter(boson.BigChunkSize, enc)
+	return feeder.NewChunkFeederWriter(boson.ChunkSize, enc)
 }
 
 // newShortEncryptionPipelineFunc returns a constructor function for an ephemeral hashing pipeline
@@ -78,7 +74,7 @@
 // It returns the cryptographic root hash of the content.
 func FeedPipeline(ctx context.Context, pipeline pipeline.Interface, r io.Reader, dataLength int64) (addr boson.Address, err error) {
 	var total int64
-	data := make([]byte, boson.BigChunkSize)
+	data := make([]byte, boson.ChunkSize)
 	for {
 		c, err := r.Read(data)
 		total += int64(c)
