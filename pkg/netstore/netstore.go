--- conflicted
+++ resolved
@@ -41,15 +41,6 @@
 func (s *store) Get(ctx context.Context, mode storage.ModeGet, addr boson.Address) (ch boson.Chunk, err error) {
 	ch, err = s.Storer.Get(ctx, mode, addr)
 	if err != nil {
-<<<<<<< HEAD
-		if errors.Is(err, storage.ErrNotFound) && len(rootCid) > 0 {
-			// request from network
-			ch, err = s.retrieval.RetrieveChunk(ctx, rootCid[0], addr)
-			if err != nil {
-				return nil, storage.ErrNotFound
-			}
-			return ch, nil
-=======
 		if errors.Is(err, storage.ErrNotFound) {
 			rootCID := sctx.GetRootCID(ctx)
 			if !rootCID.IsZero() {
@@ -61,7 +52,7 @@
 
 				return ch, nil
 			}
->>>>>>> 5c4c6be2
+			return ch, nil
 		}
 
 		return nil, fmt.Errorf("netstore get: %w", err)
