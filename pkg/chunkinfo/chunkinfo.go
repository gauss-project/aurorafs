--- conflicted
+++ resolved
@@ -138,55 +138,15 @@
 		a, _ := boson.ParseHexAddress(addr)
 		overlays = append(overlays, a)
 	}
-<<<<<<< HEAD
 
 	ticker := time.NewTicker(chunkInfoRetryIntervalDuration)
 	defer ticker.Stop()
 
-=======
-
-	ticker := time.NewTicker(chunkInfoRetryIntervalDuration)
-	defer ticker.Stop()
-
->>>>>>> 08d04d8c
 	var (
 		peerAttempt  int
 		peersResults int
 		errorC       = make(chan error, count)
 	)
-<<<<<<< HEAD
-
-	for {
-		if ci.cd.isExists(rootCid) {
-			if len(overlays) > 1 {
-				ci.FindChunkInfo(ctx, authInfo, rootCid, overlays[peerAttempt:])
-			}
-			return true
-		}
-		if peerAttempt < count {
-			if ci.getQueue(rootCid.String()) == nil {
-				ci.newQueue(rootCid.String())
-				ci.getQueue(rootCid.String()).push(Pulling, overlays[peerAttempt].Bytes())
-			}
-			cpReq := ci.cp.createChunkPyramidReq(rootCid)
-			if err := ci.sendData(ctx, overlays[peerAttempt], streamPyramidReqName, cpReq); err != nil {
-				errorC <- err
-			}
-			peerAttempt++
-		}
-
-		select {
-		case <-ticker.C:
-		case <-errorC:
-			peersResults++
-		case <-ctx.Done():
-			return false
-		}
-		if peersResults >= count {
-			return false
-
-		}
-=======
 	for {
 		if ci.cp.isExists(rootCid) {
 			ci.FindChunkInfo(ctx, authInfo, rootCid, overlays)
@@ -211,7 +171,6 @@
 			return false
 
 		}
->>>>>>> 08d04d8c
 	}
 }
 
@@ -222,25 +181,10 @@
 	if ci.getQueue(rootCid.String()) == nil {
 		ci.newQueue(rootCid.String())
 	}
-<<<<<<< HEAD
-	if ci.cd.isExists(rootCid) {
-		for _, overlay := range overlays {
-			if ci.getQueue(rootCid.String()).isExists(Pulled, overlay.Bytes()) || ci.getQueue(rootCid.String()).isExists(Pulling, overlay.Bytes()) ||
-				ci.getQueue(rootCid.String()).isExists(UnPull, overlay.Bytes()) {
-				continue
-			}
-			ci.getQueue(rootCid.String()).push(UnPull, overlay.Bytes())
-		}
-		ci.doFindChunkInfo(ctx, authInfo, rootCid)
-	} else {
-		for _, overlay := range overlays {
-			ci.getQueue(rootCid.String()).push(UnPull, overlay.Bytes())
-=======
 	for _, overlay := range overlays {
 		if ci.getQueue(rootCid.String()).isExists(Pulled, overlay.Bytes()) || ci.getQueue(rootCid.String()).isExists(Pulling, overlay.Bytes()) ||
 			ci.getQueue(rootCid.String()).isExists(UnPull, overlay.Bytes()) {
 			continue
->>>>>>> 08d04d8c
 		}
 		ci.getQueue(rootCid.String()).push(UnPull, overlay.Bytes())
 	}
