--- conflicted
+++ resolved
@@ -104,13 +104,9 @@
 	subPub       subscribe.SubPub
 }
 
-<<<<<<< HEAD
-func New(addr boson.Address, streamer p2p.Streamer, logger logging.Logger, traversal traversal.Traverser, storer storage.StateStorer, route routetab.RouteTab, oracleChain chain.Resolver, subPub subscribe.SubPub) *ChunkInfo {
-=======
 func New(addr boson.Address, streamer p2p.Streamer, logger logging.Logger, traversal traversal.Traverser,
 	stateStorer storage.StateStorer, storer storage.Storer, route routetab.RouteTab, oracleChain chain.Resolver,
-	resolver resolver.Interface) *ChunkInfo {
->>>>>>> 84c239b5
+	resolver resolver.Interface, subPub subscribe.SubPub) *ChunkInfo {
 	chunkinfo := &ChunkInfo{
 		addr:        addr,
 		stateStorer: stateStorer,
