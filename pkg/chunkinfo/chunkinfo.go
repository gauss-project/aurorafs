package chunkinfo

import (
	"context"
	"fmt"
	"github.com/gauss-project/aurorafs/pkg/retrieval/aco"
	"github.com/gauss-project/aurorafs/pkg/settlement/chain"
	"reflect"
	"resenje.org/singleflight"
	"runtime"
	"strings"
	"sync"
	"time"

	"github.com/gauss-project/aurorafs/pkg/aurora"
	"github.com/gauss-project/aurorafs/pkg/boson"
	"github.com/gauss-project/aurorafs/pkg/logging"
	"github.com/gauss-project/aurorafs/pkg/p2p"
	"github.com/gauss-project/aurorafs/pkg/routetab"
	"github.com/gauss-project/aurorafs/pkg/storage"
	"github.com/gauss-project/aurorafs/pkg/traversal"
)

type Interface interface {
	FindChunkInfo(ctx context.Context, authInfo []byte, rootCid boson.Address, overlays []boson.Address) bool

	GetChunkInfo(rootCid boson.Address, cid boson.Address) []aco.Route

	GetChunkInfoDiscoverOverlays(rootCid boson.Address) []aurora.ChunkInfoOverlay

	GetChunkInfoServerOverlays(rootCid boson.Address) []aurora.ChunkInfoOverlay

	CancelFindChunkInfo(rootCid boson.Address)

	OnChunkTransferred(cid boson.Address, rootCid boson.Address, overlays, target boson.Address) error

	Init(ctx context.Context, authInfo []byte, rootCid boson.Address) bool

	GetChunkPyramid(rootCid boson.Address) []*PyramidCidNum

	IsDiscover(rootCid boson.Address) bool

	GetFileList(overlay boson.Address) (fileListInfo map[string]*aurora.FileInfo, rootList []boson.Address)

	DelFile(rootCid boson.Address, del func()) bool

	DelDiscover(rootCid boson.Address)

	OnChunkRetrieved(cid, rootCid, sourceOverlay boson.Address) error

	GetChunkInfoSource(rootCid boson.Address) aurora.ChunkInfoSourceApi
}

type chunkPutEntry interface {
	setLock()
	setUnLock()
	getChan() chan chunkPut
}
type chunkPut struct {
	method  interface{}
	params  []reflect.Value
	msgChan chan chunkPutRes
}
type chunkPutRes struct {
	err   error
	state bool

	data interface{}
}

// ChunkInfo
type ChunkInfo struct {
	addr         boson.Address
	storer       storage.StateStorer
	traversal    traversal.Traverser
	route        routetab.RouteTab
	streamer     p2p.Streamer
	logger       logging.Logger
	metrics      metrics
	tt           *timeoutTrigger
	queuesLk     sync.RWMutex
	queues       sync.Map //map[string]*queue
	syncLk       sync.RWMutex
	syncMsg      sync.Map //map[string]chan bool
	ct           *chunkInfoTabNeighbor
	cd           *chunkInfoDiscover
	cp           *chunkPyramid
	cpd          *pendingFinderInfo
	singleflight singleflight.Group
	oracleChain  chain.Resolver
	cs           *chunkInfoSource
}

// New
func New(addr boson.Address, streamer p2p.Streamer, logger logging.Logger, traversal traversal.Traverser, storer storage.StateStorer, route routetab.RouteTab, oracleChain chain.Resolver) *ChunkInfo {
	chunkinfo := &ChunkInfo{
		addr:        addr,
		storer:      storer,
		route:       route,
		metrics:     newMetrics(),
		ct:          newChunkInfoTabNeighbor(),
		cd:          newChunkInfoDiscover(),
		cp:          newChunkPyramid(),
		cpd:         newPendingFinderInfo(),
		tt:          newTimeoutTrigger(),
		streamer:    streamer,
		logger:      logger,
		traversal:   traversal,
		oracleChain: oracleChain,
		cs:          newChunkSource(storer, logger),
	}
	chunkinfo.triggerTimeOut()
	chunkinfo.cleanDiscoverTrigger()
	chunkinfo.chunkPutChanUpdateListen(chunkinfo.cp)
	chunkinfo.chunkPutChanUpdateListen(chunkinfo.cd)
	chunkinfo.chunkPutChanUpdateListen(chunkinfo.ct)
	chunkinfo.chunkPutChanUpdateListen(chunkinfo.cs)
	return chunkinfo
}

const chunkInfoRetryIntervalDuration = 1 * time.Second

type Response struct {
	StatusCode int             `json:"code"`
	Message    string          `json:"msg"`
	Body       RootCIDResponse `json:"data"`
}

type RootCIDResponse struct {
	RootCID   string   `json:"rootcid"`
	Addresses []string `json:"addresses"`
}

type bitVector struct {
	Len int    `json:"len"`
	B   []byte `json:"b"`
}

func (ci *ChunkInfo) InitChunkInfo() error {
	ctx := context.Background()

	if err := ci.chunkPutChanUpdate(ctx, ci.ct, ci.initChunkInfoTabNeighbor).err; err != nil {
		return err
	}
	if err := ci.chunkPutChanUpdate(ctx, ci.cd, ci.initChunkInfoDiscover).err; err != nil {
		return err
	}

	if err := ci.chunkPutChanUpdate(ctx, ci.cs, ci.cs.initChunkInfoSource).err; err != nil {
		return err
	}
	return nil
}

func (ci *ChunkInfo) Init(ctx context.Context, authInfo []byte, rootCid boson.Address) bool {

	key := fmt.Sprintf("%s%s", rootCid, "chunkinfo")
	v, _, _ := ci.singleflight.Do(ctx, key, func(ctx context.Context) (interface{}, error) {
		if ci.cd.isExists(rootCid) {
			return true, nil
		}
		if ci.ct.isDownload(rootCid, ci.addr) {
			return true, nil
		}
		overlays := ci.oracleChain.GetNodesFromCid(rootCid.Bytes())
		if len(overlays) <= 0 {
			return false, nil
		}
		return ci.FindChunkInfo(context.Background(), authInfo, rootCid, overlays), nil
	})
	if v == nil {
		return false
	}
	return v.(bool)
}

// FindChunkInfo
func (ci *ChunkInfo) FindChunkInfo(ctx context.Context, authInfo []byte, rootCid boson.Address, overlays []boson.Address) bool {
	ticker := time.NewTicker(chunkInfoRetryIntervalDuration)
	defer ticker.Stop()
	count := len(overlays)

	var (
		peerAttempt  int
		peersResults int
		errorC       = make(chan error, count)
		msgChan      = make(chan bool, 1)
	)
	for {
		if ci.ct.isExists(rootCid) {
			ticker.Stop()
			ci.syncMsg.Store(rootCid.String(), msgChan)
			ci.findChunkInfo(ctx, authInfo, rootCid, overlays)
		} else if peerAttempt < count {
			if err := ci.doFindChunkPyramid(ctx, nil, rootCid, overlays[peerAttempt]); err != nil {
				errorC <- err
			}
			peerAttempt++
		}

		select {
		case <-ticker.C:
		case <-errorC:
			peersResults++
		case <-ctx.Done():
			return false
		case msg := <-msgChan:
			ci.syncMsg.Delete(rootCid.String())
			return msg
		}

		if peersResults >= count {
			return false
		}
	}
}

func (ci *ChunkInfo) findChunkInfo(ctx context.Context, authInfo []byte, rootCid boson.Address, overlays []boson.Address) {

	ci.cpd.updatePendingFinder(rootCid)
	if ci.getQueue(rootCid.String()) == nil {
		ci.newQueue(rootCid.String())
	}
	for _, overlay := range overlays {
		if ci.getQueue(rootCid.String()).isExists(Pulled, overlay.Bytes()) || ci.getQueue(rootCid.String()).isExists(Pulling, overlay.Bytes()) ||
			ci.getQueue(rootCid.String()).isExists(UnPull, overlay.Bytes()) {
			continue
		}
		ci.getQueue(rootCid.String()).push(UnPull, overlay.Bytes())
	}
	go ci.doFindChunkInfo(ctx, authInfo, rootCid)
}

// GetChunkInfo
func (ci *ChunkInfo) GetChunkInfo(rootCid boson.Address, cid boson.Address) []aco.Route {
	return ci.getChunkInfo(rootCid, cid)
}

func (ci *ChunkInfo) GetChunkInfoDiscoverOverlays(rootCid boson.Address) []aurora.ChunkInfoOverlay {
	return ci.getChunkInfoOverlays(rootCid)
}

func (ci *ChunkInfo) GetChunkInfoServerOverlays(rootCid boson.Address) []aurora.ChunkInfoOverlay {
	return ci.getChunkInfoServerOverlays(rootCid)
}

// CancelFindChunkInfo
func (ci *ChunkInfo) CancelFindChunkInfo(rootCid boson.Address) {
	ci.cpd.cancelPendingFinder(rootCid)
}

// OnChunkTransferred
func (ci *ChunkInfo) OnChunkTransferred(cid, rootCid boson.Address, overlay, target boson.Address) error {
	ci.syncLk.Lock()
	defer ci.syncLk.Unlock()
	if err := ci.pyramidCheck(rootCid, overlay, target); err != nil {
		return err
	}
	return ci.chunkPutChanUpdate(context.Background(), ci.ct, ci.updateNeighborChunkInfo, rootCid, cid, overlay, target).err
}

func (ci *ChunkInfo) GetChunkPyramid(rootCid boson.Address) []*PyramidCidNum {
	return ci.cp.getUnRepeatChunk(rootCid)
}

func (ci *ChunkInfo) IsDiscover(rootCid boson.Address) bool {
	q := ci.getQueue(rootCid.String())
	if q == nil {
		return false
	}
	if ci.cpd.getPendingFinder(rootCid) {
		return true
	}
	if q.len(Pulled)+q.len(Pulling) >= PullMax {
		return true
	}
	if q.len(UnPull)+q.len(Pulling) == 0 && q.len(Pulled) > 0 {
		return true
	}

	return false
}

func (ci *ChunkInfo) GetFileList(overlay boson.Address) (fileListInfo map[string]*aurora.FileInfo, rootList []boson.Address) {
	ci.ct.RLock()
	defer ci.ct.RUnlock()
	chunkInfo := ci.ct.presence
	fileListInfo = make(map[string]*aurora.FileInfo)
	for root, node := range chunkInfo {
		if v, ok := node[overlay.String()]; ok {
			file := &aurora.FileInfo{}
			file.PinState = false
			file.TreeSize = ci.cp.getRootHash(root)
			file.FileSize = ci.cp.getRootChunk(root)
			file.Bitvector.B = v.Bytes()
			file.Bitvector.Len = v.Len()
			fileListInfo[root] = file
			rootList = append(rootList, boson.MustParseHexAddress(root))
		}
	}
	return
}

<<<<<<< HEAD
func (ci *ChunkInfo) DelFile(rootCid boson.Address) bool {
	ctx := context.Background()
	ci.syncLk.Lock()
	defer ci.syncLk.Unlock()
=======
func (ci *ChunkInfo) DelFile(rootCid boson.Address, del func()) bool {
	ci.syncLk.Lock()
	defer ci.syncLk.Unlock()

	del()

	ci.queuesLk.Lock()
>>>>>>> 0242c3c7
	ci.CancelFindChunkInfo(rootCid)
	ci.queues.Delete(rootCid.String())

	if res := ci.chunkPutChanUpdate(ctx, ci.cd, ci.delDiscoverPresence, rootCid).state; !res {
		return false
	}

	if !ci.DelChunkInfoSource(rootCid) {
		return false
	}

	if !ci.chunkPutChanUpdate(ctx, ci.cp, ci.cp.delRootCid, rootCid).state {
		return false
	}

	return ci.chunkPutChanUpdate(ctx, ci.ct, ci.delPresence, rootCid).state
}

func (ci *ChunkInfo) DelDiscover(rootCid boson.Address) {
	ci.syncLk.Lock()
	defer ci.syncLk.Unlock()
	ci.CancelFindChunkInfo(rootCid)
	ci.queues.Delete(rootCid.String())
	ci.chunkPutChanUpdate(context.Background(), ci.cd, ci.delDiscoverPresence, rootCid)
}

//Record every chunk source.
func (ci *ChunkInfo) OnChunkRetrieved(cid, rootCid, sourceOverlay boson.Address) error {
	ci.syncLk.Lock()
	defer ci.syncLk.Unlock()
	if err := ci.pyramidCheck(rootCid, ci.addr, sourceOverlay); err != nil {
		return err
	}
	if err := ci.chunkPutChanUpdate(context.Background(), ci.ct, ci.updateNeighborChunkInfo, rootCid, cid, ci.addr, sourceOverlay).err; err != nil {
		return err
	}
	if err := ci.chunkPutChanUpdate(context.Background(), ci.cs, ci.cs.updatePyramidSource, rootCid, sourceOverlay).err; err != nil {
		return err
	}
	err := ci.chunkPutChanUpdate(context.Background(), ci.cs, ci.UpdateChunkInfoSource, rootCid, sourceOverlay, cid).err
	return err
}

func (ci *ChunkInfo) GetChunkInfoSource(rootCid boson.Address) aurora.ChunkInfoSourceApi {
	return ci.cs.GetChunkInfoSource(rootCid)
}

func (ci *ChunkInfo) DelChunkInfoSource(rootCid boson.Address) bool {
	return ci.chunkPutChanUpdate(context.Background(), ci.cs, ci.cs.DelChunkInfoSource, rootCid).state
}

func (ci *ChunkInfo) chunkPutChanUpdate(ctx context.Context, chunkObj chunkPutEntry, method interface{}, params ...interface{}) (res chunkPutRes) {
	if method == nil {
		res.err = fmt.Errorf("chunkinfo - chunkPutChanUpdate method is nil ")
		res.state = false
		return
	}
	msgCh := make(chan chunkPutRes, 1)

	var pram []reflect.Value
	for _, v := range params {
		pram = append(pram, reflect.ValueOf(v))
	}

	msg := chunkPut{
		method:  method,
		params:  pram,
		msgChan: msgCh,
	}

	chunkObj.getChan() <- msg
	select {
	case res = <-msgCh:
		close(msgCh)
	case <-ctx.Done():
		res.err = fmt.Errorf("chunkinfo chunkPutChanUpdate timeout method = %v", runtime.FuncForPC(reflect.ValueOf(method).Pointer()).Name())
	}

	return res
}

func (ci *ChunkInfo) chunkPutChanUpdateListen(chunkObj chunkPutEntry) {
	update := func(msg chunkPut) {
		chunkObj.setLock()
		defer chunkObj.setUnLock()
		var res chunkPutRes
		var values []reflect.Value
		fn := reflect.ValueOf(msg.method)
		values = fn.Call(msg.params)

		res.err = nil
		res.state = true

		if len(values) > 0 {
			value := values[0]
			switch value.Kind() {
			case reflect.Interface:
				switch value.Interface().(type) {
				case error:
					res.err = value.Interface().(error)
					res.state = false
				default:
					res.data = value.Interface()
				}
			case reflect.Bool:
				res.state = value.Bool()
				if !res.state {
					res.err = fmt.Errorf("chunkinfo - chunkPutChanUpdateListen error,method = %v", runtime.FuncForPC(reflect.ValueOf(msg.method).Pointer()).Name())
				}
			default:
				res.data = value.Interface()
			}
		}
		msg.msgChan <- res
	}
	go func() {
		for msg := range chunkObj.getChan() {
			update(msg)
		}
	}()
}

func (ci *ChunkInfo) pyramidCheck(rootCid, overlay, target boson.Address) error {
	if !ci.cp.isExists(rootCid) {
		if !target.IsZero() && !target.Equal(ci.addr) {
			if err := ci.doFindChunkPyramid(context.Background(), nil, rootCid, target); err != nil {
				return err
			}
		}
		if err := ci.putChunkInfoNeighbor(rootCid, overlay); err != nil {
			return err
		}
	}
	return nil
}

func generateKey(keyPrefix string, rootCid, overlay boson.Address) string {
	return keyPrefix + rootCid.String() + "-" + overlay.String()
}

func unmarshalKey(keyPrefix, key string) (boson.Address, boson.Address, error) {
	addr := strings.TrimPrefix(key, keyPrefix)
	keys := strings.Split(addr, "-")
	rootCid, err := boson.ParseHexAddress(keys[0])
	if err != nil {
		return boson.ZeroAddress, boson.ZeroAddress, err
	}
	overlay, err := boson.ParseHexAddress(keys[1])
	if err != nil {
		return boson.ZeroAddress, boson.ZeroAddress, err
	}
	return rootCid, overlay, nil
}<|MERGE_RESOLUTION|>--- conflicted
+++ resolved
@@ -42,7 +42,7 @@
 
 	GetFileList(overlay boson.Address) (fileListInfo map[string]*aurora.FileInfo, rootList []boson.Address)
 
-	DelFile(rootCid boson.Address, del func()) bool
+	DelFile(rootCid boson.Address) bool
 
 	DelDiscover(rootCid boson.Address)
 
@@ -301,23 +301,13 @@
 	return
 }
 
-<<<<<<< HEAD
-func (ci *ChunkInfo) DelFile(rootCid boson.Address) bool {
+func (ci *ChunkInfo) DelFile(rootCid boson.Address, del func()) bool {
 	ctx := context.Background()
 	ci.syncLk.Lock()
 	defer ci.syncLk.Unlock()
-=======
-func (ci *ChunkInfo) DelFile(rootCid boson.Address, del func()) bool {
-	ci.syncLk.Lock()
-	defer ci.syncLk.Unlock()
-
-	del()
-
-	ci.queuesLk.Lock()
->>>>>>> 0242c3c7
 	ci.CancelFindChunkInfo(rootCid)
 	ci.queues.Delete(rootCid.String())
-
+	del()
 	if res := ci.chunkPutChanUpdate(ctx, ci.cd, ci.delDiscoverPresence, rootCid).state; !res {
 		return false
 	}
