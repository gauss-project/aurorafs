package chunkinfo

import (
	"context"
	"encoding/json"
	"fmt"
	"github.com/gauss-project/aurorafs/pkg/boson"
	"github.com/gauss-project/aurorafs/pkg/logging"
	"github.com/gauss-project/aurorafs/pkg/p2p"
	"github.com/gauss-project/aurorafs/pkg/routetab"
	"github.com/gauss-project/aurorafs/pkg/storage"
	traversal "github.com/gauss-project/aurorafs/pkg/traversal"
	"golang.org/x/sync/singleflight"
	"io"
	"net/http"
	"strings"
	"sync"
	"time"
)

type Interface interface {
	FindChunkInfo(ctx context.Context, authInfo []byte, rootCid boson.Address, overlays []boson.Address)

	GetChunkInfo(rootCid boson.Address, cid boson.Address) [][]byte

	CancelFindChunkInfo(rootCid boson.Address)

	OnChunkTransferred(cid boson.Address, rootCid boson.Address, overlays boson.Address) error

	Init(ctx context.Context, authInfo []byte, rootCid boson.Address) bool

	GetChunkPyramid(rootCid boson.Address) []*boson.Address

	IsDiscover(rootCid boson.Address) bool
}

// ChunkInfo
type ChunkInfo struct {
	storer       storage.StateStorer
	traversal    traversal.Service
	route        routetab.RouteTab
	streamer     p2p.Streamer
	logger       logging.Logger
	t            *time.Timer
	tt           *timeoutTrigger
	queuesLk     sync.RWMutex
	queues       map[string]*queue
	ct           *chunkInfoTabNeighbor
	cd           *chunkInfoDiscover
	cp           *chunkPyramid
	cpd          *pendingFinderInfo
	singleflight singleflight.Group
	oracleUrl    string
}

// New
func New(streamer p2p.Streamer, logger logging.Logger, traversal traversal.Service, storer storage.StateStorer, route routetab.RouteTab, oracleUrl string) *ChunkInfo {
	queues := make(map[string]*queue)
	t := time.NewTimer(Time * time.Second)
	return &ChunkInfo{
		storer:    storer,
		route:     route,
		ct:        newChunkInfoTabNeighbor(),
		cd:        newChunkInfoDiscover(),
		cp:        newChunkPyramid(),
		cpd:       newPendingFinderInfo(),
		queues:    queues,
		t:         t,
		tt:        newTimeoutTrigger(),
		streamer:  streamer,
		logger:    logger,
		traversal: traversal,
		oracleUrl: oracleUrl,
	}
}

const chunkInfoRetryIntervalDuration = 5 * time.Second

type Response struct {
	StatusCode int             `json:"code"`
	Message    string          `json:"msg"`
	Body       RootCIDResponse `json:"data"`
}

type RootCIDResponse struct {
	RootCID   string   `json:"rootcid"`
	Addresses []string `json:"addresses"`
}

type bitVector struct {
	Len int    `json:"len"`
	B   []byte `json:"b"`
}

func (ci *ChunkInfo) InitChunkInfo() error {
	if err := ci.initChunkInfoTabNeighbor(); err != nil {
		return err
	}
	if err := ci.initChunkInfoDiscover(); err != nil {
		return err
	}
	if err := ci.initChunkPyramid(); err != nil {
		return err
	}
	return nil
}

func (ci *ChunkInfo) Init(ctx context.Context, authInfo []byte, rootCid boson.Address) bool {
	if ci.ct.isExists(rootCid) {
		return true
	}

	r, err := http.Get(fmt.Sprintf("http://%s/api/v1.0/rcid/%s", ci.oracleUrl, rootCid.String()))
	if err != nil {
		return false
	}
	defer r.Body.Close()
	data, err := io.ReadAll(r.Body)
	if err != nil {
		return false
	}
	var resp Response
	if err := json.Unmarshal(data, &resp); err != nil {
		return false
	}
	if r.StatusCode != http.StatusOK {
		ci.logger.Errorf("expected %d response, got %d", http.StatusOK, r.StatusCode)
		return false
	}
	if resp.StatusCode != 400 {
		ci.logger.Errorf("expected %d response, got %d", http.StatusOK, r.StatusCode)
		return false
	}
	addrs := resp.Body.Addresses
	count := len(addrs)
	if count <= 0 {
		return false
	}
	overlays := make([]boson.Address, 0, count)
	for _, addr := range addrs {
		a, _ := boson.ParseHexAddress(addr)
		overlays = append(overlays, a)
	}

	ticker := time.NewTicker(chunkInfoRetryIntervalDuration)
	defer ticker.Stop()

	var (
		peerAttempt  int
		peersResults int
		errorC            = make(chan error, count)
		first        bool = true
	)
	for {
		if ci.cp.isExists(rootCid) {
			if ci.cd.isExists(rootCid) {
				return true
			}
			if first {
				ci.FindChunkInfo(ctx, authInfo, rootCid, overlays)
				first = false
			}
		} else if peerAttempt < count {
			if err := ci.doFindChunkPyramid(ctx, nil, rootCid, overlays[peerAttempt]); err != nil {
				errorC <- err
			}
			peerAttempt++
		}

		select {
		case <-ticker.C:
		case <-errorC:
			peersResults++
		case <-ctx.Done():
			return false
		}
		if peersResults >= count {
			return false
		}
	}
}

// FindChunkInfo
func (ci *ChunkInfo) FindChunkInfo(ctx context.Context, authInfo []byte, rootCid boson.Address, overlays []boson.Address) {
	go ci.triggerTimeOut()
	ci.cpd.updatePendingFinder(rootCid)
	if ci.getQueue(rootCid.String()) == nil {
		ci.newQueue(rootCid.String())
	}
	for _, overlay := range overlays {
		if ci.getQueue(rootCid.String()).isExists(Pulled, overlay.Bytes()) || ci.getQueue(rootCid.String()).isExists(Pulling, overlay.Bytes()) ||
			ci.getQueue(rootCid.String()).isExists(UnPull, overlay.Bytes()) {
			continue
		}
		ci.getQueue(rootCid.String()).push(UnPull, overlay.Bytes())
	}
	go ci.doFindChunkInfo(ctx, authInfo, rootCid)
}

// GetChunkInfo
func (ci *ChunkInfo) GetChunkInfo(rootCid boson.Address, cid boson.Address) [][]byte {
	return ci.getChunkInfo(rootCid, cid)
}

// CancelFindChunkInfo
func (ci *ChunkInfo) CancelFindChunkInfo(rootCid boson.Address) {
	ci.cpd.cancelPendingFinder(rootCid)
}

// OnChunkTransferred
func (ci *ChunkInfo) OnChunkTransferred(cid, rootCid boson.Address, overlay boson.Address) error {
	return ci.updateNeighborChunkInfo(rootCid, cid, overlay)
}

func (ci *ChunkInfo) GetChunkPyramid(rootCid boson.Address) []*boson.Address {
	return ci.cp.getChunkCid(rootCid)
}

func (ci *ChunkInfo) IsDiscover(rootCid boson.Address) bool {
	q := ci.getQueue(rootCid.String())

<<<<<<< HEAD
	if ci.cpd.getPendingFinder(rootCid) {
=======
	if q == nil {
		return false
	}

	if q.len(Pulled)+q.len(Pulling) >= PullMax {
>>>>>>> 5c4c6be2
		return true
	}
	if q.len(Pulled)+q.len(Pulling) >= PullMax {
		return true
	}
	if q.len(UnPull)+q.len(Pulling) == 0 && q.len(Pulled) > 0 {
		return true
	}

	return false
}

func generateKey(keyPrefix string, rootCid, overlay boson.Address) string {
	return keyPrefix + rootCid.String() + "-" + overlay.String()
}

func unmarshalKey(keyPrefix, key string) (boson.Address, boson.Address, error) {
	addr := strings.TrimPrefix(key, keyPrefix)
	keys := strings.Split(addr, "-")
	rootCid, err := boson.ParseHexAddress(keys[0])
	if err != nil {
		return boson.ZeroAddress, boson.ZeroAddress, err
	}
	overlay, err := boson.ParseHexAddress(keys[1])
	if err != nil {
		return boson.ZeroAddress, boson.ZeroAddress, err
	}
	return rootCid, overlay, nil
}<|MERGE_RESOLUTION|>--- conflicted
+++ resolved
@@ -161,6 +161,9 @@
 				first = false
 			}
 		} else if peerAttempt < count {
+			if ci.getQueue(rootCid.String()) == nil {
+				ci.newQueue(rootCid.String())
+			}
 			if err := ci.doFindChunkPyramid(ctx, nil, rootCid, overlays[peerAttempt]); err != nil {
 				errorC <- err
 			}
@@ -176,6 +179,7 @@
 		}
 		if peersResults >= count {
 			return false
+
 		}
 	}
 }
@@ -219,15 +223,7 @@
 func (ci *ChunkInfo) IsDiscover(rootCid boson.Address) bool {
 	q := ci.getQueue(rootCid.String())
 
-<<<<<<< HEAD
 	if ci.cpd.getPendingFinder(rootCid) {
-=======
-	if q == nil {
-		return false
-	}
-
-	if q.len(Pulled)+q.len(Pulling) >= PullMax {
->>>>>>> 5c4c6be2
 		return true
 	}
 	if q.len(Pulled)+q.len(Pulling) >= PullMax {
