--- conflicted
+++ resolved
@@ -90,15 +90,6 @@
 	ci.cd.Lock()
 	defer ci.cd.Unlock()
 
-<<<<<<< HEAD
-	rc := rootCid.String()
-	over := overlay.String()
-	if _, ok := ci.cd.overlays[rc]; !ok {
-		ci.cd.presence[rc] = make(map[string]*bitvector.BitVector)
-	}
-	if _, ok := ci.cd.presence[rootCid.String()][over]; !ok {
-		ci.cd.overlays[rc] = append(ci.cd.overlays[rc], overlay)
-=======
 	exists := false
 	rc := rootCid.String()
 	for _, over := range ci.cd.overlays[rc] {
@@ -110,7 +101,6 @@
 	if !exists {
 		ci.cd.overlays[rc] = append(ci.cd.overlays[rc], overlay)
 		ci.cd.presence[rc] = make(map[string]*bitvector.BitVector)
->>>>>>> 61772f54
 	}
 	vb, ok := ci.cd.presence[rc][overlay.String()]
 	if !ok {
