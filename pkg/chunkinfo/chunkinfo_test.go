package chunkinfo

import (
	"bufio"
	"bytes"
	"context"
	"fmt"
	"io"
	"testing"
	"time"

	"github.com/gauss-project/aurorafs/pkg/bitvector"
	"github.com/gauss-project/aurorafs/pkg/boson"
	"github.com/gauss-project/aurorafs/pkg/boson/test"
	"github.com/gauss-project/aurorafs/pkg/chunkinfo/pb"
	"github.com/gauss-project/aurorafs/pkg/file/loadsave"
	"github.com/gauss-project/aurorafs/pkg/file/pipeline"
	"github.com/gauss-project/aurorafs/pkg/file/pipeline/builder"
	"github.com/gauss-project/aurorafs/pkg/logging"
	"github.com/gauss-project/aurorafs/pkg/manifest"
	"github.com/gauss-project/aurorafs/pkg/p2p"
	"github.com/gauss-project/aurorafs/pkg/p2p/protobuf"
	"github.com/gauss-project/aurorafs/pkg/p2p/streamtest"
	rmock "github.com/gauss-project/aurorafs/pkg/routetab/mock"
	omock "github.com/gauss-project/aurorafs/pkg/settlement/chain/oracle/mock"
	smock "github.com/gauss-project/aurorafs/pkg/statestore/mock"
	"github.com/gauss-project/aurorafs/pkg/storage"
	"github.com/gauss-project/aurorafs/pkg/storage/mock"
	"github.com/gauss-project/aurorafs/pkg/subscribe"
	"github.com/gauss-project/aurorafs/pkg/traversal"
	"golang.org/x/sync/errgroup"
)

const fileContentType = "text/plain; charset=utf-8"

var (
	simpleData = []byte("hello test world") // fixed, 16 bytes
)

func TestInit(t *testing.T) {

	serverAddress := boson.MustParseHexAddress("01")
	rootCid, _ := boson.ParseHexAddress("6aa47f0d31e20784005cb2148b6fed85e538f829698ef552bb590be1bfa7e643")

	_, s := mockUploadFile(t)
	recorder := streamtest.New(
		streamtest.WithBaseAddr(serverAddress),
	)

	server := mockChunkInfo(s, recorder, serverAddress)

	if server.Init(context.Background(), nil, rootCid) {
		t.Fatalf(" want false")
	}
}

func TestHandlerChunkInfoReq(t *testing.T) {
	clientAddress := boson.MustParseHexAddress("01")
	serverAddress := boson.MustParseHexAddress("02")
	rootCid, s := mockUploadFile(t)
	recorder := streamtest.New(
		streamtest.WithProtocols(
			newTestProtocol(func(ctx context.Context, peer p2p.Peer, stream p2p.Stream) error {
				if _, err := bufio.NewReader(stream).ReadString('\n'); err != nil {
					return err
				}
				var g errgroup.Group
				g.Go(stream.Close)
				g.Go(stream.FullClose)

				if err := g.Wait(); err != nil {
					return err
				}
				return stream.FullClose()
			}, protocolName, protocolVersion, streamChunkInfoReqName)),
	)

	a := mockChunkInfo(s, recorder, clientAddress)
	a.newQueue(rootCid.String())
	a.getQueue(rootCid.String()).push(UnPull, serverAddress.Bytes())
	a.cpd.updatePendingFinder(rootCid)
	ctx := context.Background()
	a.doFindChunkInfo(ctx, nil, rootCid)
	time.Sleep(5 * time.Second)
	reqRecords, err := recorder.Records(serverAddress, protocolName, protocolVersion, streamChunkInfoReqName)

	if err != nil {
		t.Fatal(err)
	}
	if l := len(reqRecords); l != 1 {
		t.Fatalf("got %v records, want %v", l, 1)
	}
	respRecord := reqRecords[0]
	reqMessages, err := protobuf.ReadMessages(
		bytes.NewReader(respRecord.In()),
		func() protobuf.Message { return new(pb.ChunkInfoReq) },
	)
	if err != nil {
		t.Fatal(err)
	}
	fmt.Println(reqMessages)
}

func TestHandlerChunkInfoReqRelay(t *testing.T) {
	// req a->b->c
	cAddress := boson.MustParseHexAddress("03")
	bAddress := boson.MustParseHexAddress("02")
	aAddress := boson.MustParseHexAddress("01")

	rootCid, tra := mockUploadFile(t)

	recorder := streamtest.New(
		streamtest.WithBaseAddr(bAddress),
		streamtest.WithProtocols(
			newTestProtocol(func(ctx context.Context, peer p2p.Peer, stream p2p.Stream) error {
				if _, err := bufio.NewReader(stream).ReadString('\n'); err != nil {
					return err
				}
				var g errgroup.Group
				g.Go(stream.Close)
				g.Go(stream.FullClose)

				if err := g.Wait(); err != nil {
					return err
				}
				return stream.FullClose()
			}, protocolName, protocolVersion, streamChunkInfoRespName)),
	)

	cOverlay := mockChunkInfo(tra, recorder, cAddress)
	cRecorder := streamtest.New(streamtest.WithProtocols(cOverlay.Protocol()), streamtest.WithBaseAddr(bAddress))
	bOverlay := mockChunkInfo(tra, cRecorder, bAddress)
	bRecorder := streamtest.New(streamtest.WithProtocols(bOverlay.Protocol()), streamtest.WithBaseAddr(aAddress))
	aOverlay := mockChunkInfo(tra, bRecorder, aAddress)

	ctx := context.Background()
	aOverlay.findChunkInfo(ctx, nil, rootCid, []boson.Address{cAddress})
	time.Sleep(5 * time.Second)

	// a -> b
	reqBRecords, err := bRecorder.Records(cAddress, protocolName, protocolVersion, streamChunkInfoReqName)
	if err != nil {
		t.Fatal(err)
	}

	if l := len(reqBRecords); l != 1 {
		t.Fatalf("got %v records, want %v", l, 1)
	}
	respRecord := reqBRecords[0]
	reqBMessages, err := protobuf.ReadMessages(
		bytes.NewReader(respRecord.In()),
		func() protobuf.Message { return new(pb.ChunkInfoReq) },
	)
	if err != nil {
		t.Fatal(err)
	}
	fmt.Println(reqBMessages)

	respCRecord, err := recorder.Records(bAddress, protocolName, protocolVersion, streamChunkInfoRespName)
	if err != nil {
		t.Fatal(err)
	}
	if l := len(respCRecord); l != 1 {
		t.Fatalf("got %v records, want %v", l, 1)
	}
	cRecord := respCRecord[0]
	respCMessages, err := protobuf.ReadMessages(
		bytes.NewReader(cRecord.In()),
		func() protobuf.Message { return new(pb.ChunkInfoResp) },
	)
	if err != nil {
		t.Fatal(err)
	}
	fmt.Println(respCMessages)
}

func TestHandlerChunkInfoResp(t *testing.T) {
	bAddress := boson.MustParseHexAddress("02")
	aAddress := boson.MustParseHexAddress("01")

	rootCid, tra := mockUploadFile(t)

	aOverlay := mockChunkInfo(tra, nil, aAddress)
	aRecorder := streamtest.New(streamtest.WithProtocols(aOverlay.Protocol()), streamtest.WithBaseAddr(bAddress))
	aOverlay.newQueue(rootCid.String())
	bOverlay := mockChunkInfo(tra, aRecorder, bAddress)

	ctx := context.Background()

	// resp  b ->a
	tree, _ := bOverlay.getChunkPyramid(ctx, rootCid)
	pram, _, _ := bOverlay.traversal.GetChunkHashes(ctx, rootCid, tree)
	if err := bOverlay.OnChunkTransferred(boson.NewAddress(pram[0][0]), rootCid, bAddress, boson.ZeroAddress); err != nil {
		t.Fatal(err)
	}
	req := bOverlay.cd.createChunkInfoReq(rootCid, bAddress, aAddress)

	if err := bOverlay.onChunkInfoReq(ctx, nil, aAddress, req); err != nil {
		t.Fatal(err)
	}

	time.Sleep(time.Millisecond * 500)

	var vb BitVector
	if err := aOverlay.stateStorer.Get(generateKey(discoverKeyPrefix, rootCid, bAddress), &vb); err != nil {
		t.Fatal(err)
	}
	vf, err := bitvector.NewFromBytes(vb.B, vb.Len)
	if err != nil {
		t.Fatal(err)
	}
	if vf.String() != "10000000" {
		t.Fatalf("got %v records, want %v", vf.String(), "100000000")
	}

	respRecords, err := aRecorder.Records(aAddress, protocolName, protocolVersion, streamChunkInfoRespName)
	if err != nil {
		t.Fatal(err)
	}

	if l := len(respRecords); l != 1 {
		t.Fatalf("got %v records, want %v", l, 1)
	}
	respRecord := respRecords[0]
	respMessages, err := protobuf.ReadMessages(
		bytes.NewReader(respRecord.In()),
		func() protobuf.Message { return new(pb.ChunkInfoResp) },
	)

	if err != nil {
		t.Fatal(err)
	}

	fmt.Println(respMessages)
	v := aOverlay.GetChunkInfo(rootCid, boson.NewAddress(pram[0][0]))
	if len(v) == 0 {
		t.Fatalf("bit vector error")
	}
}

func TestHandlerChunkInfoRespRelay(t *testing.T) {
	// resp c->b->a
	cAddress := boson.MustParseHexAddress("03")
	bAddress := boson.MustParseHexAddress("02")
	aAddress := boson.MustParseHexAddress("01")

	rootCid, tra := mockUploadFile(t)

	aOverlay := mockChunkInfo(tra, nil, aAddress)
	aRecorder := streamtest.New(streamtest.WithProtocols(aOverlay.Protocol()), streamtest.WithBaseAddr(bAddress))
	aOverlay.newQueue(rootCid.String())
	bOverlay := mockChunkInfo(tra, aRecorder, bAddress)
	bOverlay.newQueue(rootCid.String())
	bRecorder := streamtest.New(streamtest.WithProtocols(bOverlay.Protocol()), streamtest.WithBaseAddr(aAddress))
	cOverlay := mockChunkInfo(tra, bRecorder, cAddress)

	resp := cOverlay.ct.createChunkInfoResp(rootCid, nil, cAddress.Bytes(), aAddress.Bytes())
	err := cOverlay.sendData(context.Background(), bAddress, streamChunkInfoRespName, resp)
	if err != nil {
		t.Fatal(err)
	}

	// c -> b
	respCRecords, err := bRecorder.Records(bAddress, protocolName, protocolVersion, streamChunkInfoRespName)
	if err != nil {
		t.Fatal(err)
	}

	if l := len(respCRecords); l != 1 {
		t.Fatalf("got %v records, want %v", l, 1)
	}
	respRecord := respCRecords[0]
	respBMessages, err := protobuf.ReadMessages(
		bytes.NewReader(respRecord.In()),
		func() protobuf.Message { return new(pb.ChunkInfoResp) },
	)
	if err != nil {
		t.Fatal(err)
	}
	fmt.Println(respBMessages)

	// b -> a
	respBRecords, err := aRecorder.Records(aAddress, protocolName, protocolVersion, streamChunkInfoRespName)
	if err != nil {
		t.Fatal(err)
	}

	if l := len(respBRecords); l != 1 {
		t.Fatalf("got %v records, want %v", l, 1)
	}
	respBRecord := respBRecords[0]
	respAMessages, err := protobuf.ReadMessages(
		bytes.NewReader(respBRecord.In()),
		func() protobuf.Message { return new(pb.ChunkInfoResp) },
	)
	if err != nil {
		t.Fatal(err)
	}
	fmt.Println(respAMessages)
}

func TestHandlerPyramid(t *testing.T) {
	targetAddress := boson.MustParseHexAddress("03")
	serverAddress := boson.MustParseHexAddress("02")
	clientAddress := boson.MustParseHexAddress("01")
	ctx := context.Background()
	rootCid, s := mockUploadFile(t)

	target := mockChunkInfo(s, nil, targetAddress)
	targetRecorder := streamtest.New(
		streamtest.WithProtocols(target.Protocol()),
		streamtest.WithBaseAddr(targetAddress),
	)
	server := mockChunkInfo(s, targetRecorder, serverAddress)
	tree, _ := server.getChunkPyramid(ctx, rootCid)
	pram, _, _ := server.traversal.GetChunkHashes(ctx, rootCid, tree)
	if err := target.OnChunkTransferred(boson.NewAddress(pram[0][1]), rootCid, targetAddress, boson.ZeroAddress); err != nil {
		t.Fatal(err)
	}
	recorder := streamtest.New(
		streamtest.WithProtocols(server.Protocol()),
		streamtest.WithBaseAddr(serverAddress),
	)
	client := mockChunkInfo(s, recorder, clientAddress)
	_ = client.doFindChunkPyramid(context.Background(), nil, rootCid, targetAddress)

	records, err := recorder.Records(targetAddress, protocolName, protocolVersion, streamPyramidName)
	if err != nil {
		t.Fatal(err)
	}
	if l := len(records); l != 1 {
		t.Fatalf("got %v records, want %v", l, 1)
	}
	record := records[0]
	messages, err := protobuf.ReadMessages(
		bytes.NewReader(record.In()),
		func() protobuf.Message { return new(pb.ChunkPyramidReq) },
	)
	if err != nil {
		t.Fatal(err)
	}
	t.Log(messages)
}

func TestQueueProcess(t *testing.T) {
	clientAddress := boson.MustParseHexAddress("01")

	rootCid, s := mockUploadFile(t)
	recorder := streamtest.New(
		streamtest.WithProtocols(
			newTestProtocol(func(ctx context.Context, peer p2p.Peer, stream p2p.Stream) error {
				if _, err := bufio.NewReader(stream).ReadString('\n'); err != nil {
					return err
				}
				var g errgroup.Group
				g.Go(stream.Close)
				g.Go(stream.FullClose)

				if err := g.Wait(); err != nil {
					return err
				}
				return stream.FullClose()
			}, protocolName, protocolVersion, streamChunkInfoReqName)),
	)
	addr := boson.MustParseHexAddress("ca1e9f3938cc1425c6061b96ad9eb93e134dfe8734ad490164ef20af9d1cf59c")
	rc := rootCid.String()
	aAddress := mockChunkInfo(s, recorder, clientAddress)
	aAddress.cpd.updatePendingFinder(rootCid)
	aAddress.newQueue(rc)
	aAddress.getQueue(rc).push(Pulling, addr.Bytes())
	// max pulling
	for i := 0; i < PullMax; i++ {
		overlay := test.RandomAddress()
		m := make(map[string][]byte)
		m[overlay.String()] = nil
		if i == 0 {
			aAddress.updateQueue(context.Background(), nil, rootCid, addr, m)
		} else {
			for i := 0; i < 6; i++ {
				m[test.RandomAddress().String()] = nil
			}
			aAddress.updateQueue(context.Background(), nil, rootCid, boson.NewAddress(*aAddress.getQueue(rc).pop(Pulling)), m)
		}
	}
	if len(aAddress.getQueue(rc).getPull(Pulled)) != PullMax {
		t.Fatalf("pulled len error")
	}

	if len(aAddress.getQueue(rc).getPull(UnPull)) != 1000 {
		t.Fatalf("unpull len error")
	}

}

func newTestProtocol(h p2p.HandlerFunc, protocolName, protocolVersion, streamName string) p2p.ProtocolSpec {
	return p2p.ProtocolSpec{
		Name:    protocolName,
		Version: protocolVersion,
		StreamSpecs: []p2p.StreamSpec{
			{
				Name:    streamName,
				Handler: h,
			},
		},
	}
}

func mockUploadFile(t *testing.T) (boson.Address, traversal.Traverser) {
	chunkCount := 10 + 1

	ctx := context.Background()
	largeBytesData := generateSample(boson.ChunkSize * chunkCount)

	mockStoreA := mock.NewStorer()
	traversalService := traversal.New(mockStoreA)

	reference, _ := uploadFile(t, ctx, mockStoreA, largeBytesData, "", false)
	return reference, traversalService
}

func mockChunkInfo(traversal traversal.Traverser, r *streamtest.Recorder, overlay boson.Address) *ChunkInfo {
	logger := logging.New(io.Discard, 0)
	ret := smock.NewStateStore()
	s := mock.NewStorer()
	route := rmock.NewMockRouteTable()
	oracle := omock.NewServer()
<<<<<<< HEAD
	server := New(overlay, r, logger, traversal, ret, &route, oracle, subscribe.NewSubPub())
=======
	server := New(overlay, r, logger, traversal, ret, s, &route, oracle, nil)
>>>>>>> 84c239b5
	err := server.InitChunkInfo()
	if err != nil {
		return nil
	}
	return server
}

func generateSample(size int) (b []byte) {
	for {
		b = append(b, simpleData...)
		if len(b) >= size {
			break
		}
	}

	b = b[:size]

	return b
}

func uploadFile(t *testing.T, ctx context.Context, store storage.Storer, file []byte, filename string, encrypted bool) (boson.Address, string) {
	pipe := builder.NewPipelineBuilder(ctx, store, storage.ModePutUpload, encrypted)
	fr, err := builder.FeedPipeline(ctx, pipe, bytes.NewReader(file))
	if err != nil {
		t.Fatal(err)
	}

	ls := loadsave.New(store, pipelineFactory(store, storage.ModePutRequest, false))
	fManifest, err := manifest.NewDefaultManifest(ls, false)
	if err != nil {
		t.Fatal(err)
	}

	if filename == "" {
		filename = fr.String()
	}

	rootMtdt := map[string]string{
		manifest.WebsiteIndexDocumentSuffixKey: filename,
		manifest.EntryMetadataDirnameKey:       filename,
	}
	err = fManifest.Add(ctx, "/", manifest.NewEntry(boson.ZeroAddress, rootMtdt))
	if err != nil {
		t.Fatal(err)
	}

	fileMtdt := map[string]string{
		manifest.EntryMetadataFilenameKey:    filename,
		manifest.EntryMetadataContentTypeKey: fileContentType,
	}
	err = fManifest.Add(ctx, filename, manifest.NewEntry(fr, fileMtdt))
	if err != nil {
		t.Fatal(err)
	}

	address, err := fManifest.Store(ctx)
	if err != nil {
		t.Fatal(err)
	}

	return address, filename
}

func pipelineFactory(s storage.Putter, mode storage.ModePut, encrypt bool) func() pipeline.Interface {
	return func() pipeline.Interface {
		return builder.NewPipelineBuilder(context.Background(), s, mode, encrypt)
	}
}<|MERGE_RESOLUTION|>--- conflicted
+++ resolved
@@ -424,11 +424,7 @@
 	s := mock.NewStorer()
 	route := rmock.NewMockRouteTable()
 	oracle := omock.NewServer()
-<<<<<<< HEAD
-	server := New(overlay, r, logger, traversal, ret, &route, oracle, subscribe.NewSubPub())
-=======
-	server := New(overlay, r, logger, traversal, ret, s, &route, oracle, nil)
->>>>>>> 84c239b5
+	server := New(overlay, r, logger, traversal, ret, s, &route, oracle, nil, subscribe.NewSubPub())
 	err := server.InitChunkInfo()
 	if err != nil {
 		return nil
