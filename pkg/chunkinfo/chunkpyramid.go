--- conflicted
+++ resolved
@@ -117,16 +117,9 @@
 	if err != nil {
 		return 0, err
 	}
-<<<<<<< HEAD
-	trie, err := ci.traversal.GetChunkHashes(cxt, rootCid, v)
-	if err != nil {
-		return 0, err
-	}
-=======
-
->>>>>>> 14a376e2
+
 	if ci.cp.pyramid[rootCid.String()] == nil {
-		trie, err := ci.traversal.CheckTrieData(cxt, rootCid, v)
+		trie, err := ci.traversal.GetChunkHashes(cxt, rootCid, v)
 		if err != nil {
 			return 0, err
 		}
