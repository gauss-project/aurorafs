--- conflicted
+++ resolved
@@ -66,10 +66,7 @@
 	ci.cp.Lock()
 	defer ci.cp.Unlock()
 	py := make(map[string]pyramidCidCount)
-<<<<<<< HEAD
-=======
 	cids := make([][]byte, 0)
->>>>>>> ceefa2aa
 	var i, max int
 	for _, p := range pyramids {
 		for _, x := range p {
@@ -79,13 +76,9 @@
 					count:  &max,
 					number: 1,
 				}
-<<<<<<< HEAD
-				ci.cp.putChunk(boson.NewAddress(x))
-=======
 				if ci.cp.putChunk(boson.NewAddress(x)) {
 					cids = append(cids, x)
 				}
->>>>>>> ceefa2aa
 				i++
 			} else {
 				v.number = v.number + 1
@@ -115,14 +108,6 @@
 		cp.chunk[cid.String()] = 1
 	}
 	return false
-}
-
-func (cp *chunkPyramid) putChunk(cid boson.Address) {
-	if v, ok := cp.chunk[cid.String()]; ok {
-		cp.chunk[cid.String()] = v + 1
-	} else {
-		cp.chunk[cid.String()] = 1
-	}
 }
 
 // getChunkPyramid
