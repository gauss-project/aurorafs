package chunkinfo

import (
	"context"
	"github.com/gauss-project/aurorafs/pkg/bitvector"
	"github.com/gauss-project/aurorafs/pkg/boson"
	"github.com/gauss-project/aurorafs/pkg/chunkinfo/pb"
	"strings"
	"sync"
)

var keyPrefix = "chunk-"

// chunkInfoTabNeighbor
type chunkInfoTabNeighbor struct {
	sync.RWMutex
	// rootCid:node:bitvector
	presence map[string]map[string]*bitvector.BitVector
	// rootCid:node
	overlays map[string][]boson.Address
}

func newChunkInfoTabNeighbor() *chunkInfoTabNeighbor {
	return &chunkInfoTabNeighbor{overlays: make(map[string][]boson.Address), presence: make(map[string]map[string]*bitvector.BitVector)}
}

func (ci *ChunkInfo) initChunkInfoTabNeighbor() error {
	if err := ci.storer.Iterate(keyPrefix, func(k, v []byte) (bool, error) {
		if !strings.HasPrefix(string(k), keyPrefix) {
			return true, nil
		}
		key := string(k)
		rootCid, overlay, err := unmarshalKey(keyPrefix, key)
		if err != nil {
			return true, err
		}
		var vb bitVector
		if err := ci.storer.Get(key, &vb); err != nil {
			return true, err
		}
		bit, _ := bitvector.NewFromBytes(vb.B, vb.Len)
		ci.ct.putChunkInfoTabNeighbor(rootCid, overlay, *bit)
		if err := ci.initChunkPyramid(context.Background(), rootCid); err != nil {
			return true, err
		}
		return false, nil
	}); err != nil {
		return err
	}
	return nil
}

func (cn *chunkInfoTabNeighbor) putChunkInfoTabNeighbor(rootCid, overlay boson.Address, vector bitvector.BitVector) {
	cn.Lock()
	defer cn.Unlock()
	rc := rootCid.String()
	cn.overlays[rc] = append(cn.overlays[rc], overlay)
	if _, ok := cn.presence[rc]; !ok {
		cn.presence[rc] = make(map[string]*bitvector.BitVector)
	}
	cn.presence[rc][overlay.String()] = &vector
}

// updateNeighborChunkInfo
func (ci *ChunkInfo) updateNeighborChunkInfo(rootCid, cid boson.Address, overlay boson.Address) error {
	ci.ct.Lock()
	defer ci.ct.Unlock()

	rc := rootCid.String()
	over := overlay.String()
<<<<<<< HEAD
	if _, ok := ci.ct.overlays[rc]; !ok {
		ci.ct.presence[rc] = make(map[string]*bitvector.BitVector)
	}
	if _, ok := ci.ct.presence[rootCid.String()][over]; !ok {
		ci.ct.overlays[rc] = append(ci.ct.overlays[rc], overlay)
=======
	exists := false
	for _, over := range ci.ct.overlays[rootCid.String()] {
		if over.Equal(overlay) {
			exists = true
			break
		}
	}
	if !exists {
		ci.ct.overlays[rc] = append(ci.ct.overlays[rc], overlay)
		ci.ct.presence[rc] = make(map[string]*bitvector.BitVector)
>>>>>>> 61772f54
	}

	vb, ok := ci.ct.presence[rc][over]
	if !ok {
		v, _ := ci.getChunkSize(context.Background(), rootCid)
		vb, _ = bitvector.New(v)
		ci.ct.presence[rc][over] = vb
	}
	v := ci.cp.getCidStore(rootCid, cid)
	vb.Set(v)
	// db
	return ci.storer.Put(generateKey(keyPrefix, rootCid, overlay), &bitVector{B: vb.Bytes(), Len: vb.Len()})
}

func (cn *chunkInfoTabNeighbor) initNeighborChunkInfo(rootCid boson.Address) {
	cn.Lock()
	defer cn.Unlock()
	v := make([]boson.Address, 0)
	cn.overlays[rootCid.String()] = v
}

func (cn *chunkInfoTabNeighbor) isExists(rootCid boson.Address) bool {
	cn.RLock()
	defer cn.RUnlock()
	rc := rootCid.String()
	_, b := cn.overlays[rc]
	return b
}

// getNeighborChunkInfo
func (cn *chunkInfoTabNeighbor) getNeighborChunkInfo(rootCid boson.Address) map[string][]byte {
	cn.RLock()
	defer cn.RUnlock()
	res := make(map[string][]byte)
	rc := rootCid.String()
	overlays := cn.overlays[rc]
	for _, overlay := range overlays {
		bv := cn.presence[rc][overlay.String()]
<<<<<<< HEAD
		res[overlay.String()] = bv.Bytes()
=======
		if bv != nil {
			res[overlay.String()] = bv.Bytes()
		}
>>>>>>> 61772f54
	}
	return res
}

// createChunkInfoResp
func (cn *chunkInfoTabNeighbor) createChunkInfoResp(rootCid boson.Address, ctn map[string][]byte) pb.ChunkInfoResp {
	return pb.ChunkInfoResp{RootCid: rootCid.Bytes(), Presence: ctn}
}<|MERGE_RESOLUTION|>--- conflicted
+++ resolved
@@ -68,13 +68,6 @@
 
 	rc := rootCid.String()
 	over := overlay.String()
-<<<<<<< HEAD
-	if _, ok := ci.ct.overlays[rc]; !ok {
-		ci.ct.presence[rc] = make(map[string]*bitvector.BitVector)
-	}
-	if _, ok := ci.ct.presence[rootCid.String()][over]; !ok {
-		ci.ct.overlays[rc] = append(ci.ct.overlays[rc], overlay)
-=======
 	exists := false
 	for _, over := range ci.ct.overlays[rootCid.String()] {
 		if over.Equal(overlay) {
@@ -85,7 +78,6 @@
 	if !exists {
 		ci.ct.overlays[rc] = append(ci.ct.overlays[rc], overlay)
 		ci.ct.presence[rc] = make(map[string]*bitvector.BitVector)
->>>>>>> 61772f54
 	}
 
 	vb, ok := ci.ct.presence[rc][over]
@@ -124,13 +116,9 @@
 	overlays := cn.overlays[rc]
 	for _, overlay := range overlays {
 		bv := cn.presence[rc][overlay.String()]
-<<<<<<< HEAD
-		res[overlay.String()] = bv.Bytes()
-=======
 		if bv != nil {
 			res[overlay.String()] = bv.Bytes()
 		}
->>>>>>> 61772f54
 	}
 	return res
 }
