--- conflicted
+++ resolved
@@ -6,12 +6,9 @@
 	"context"
 	"encoding/json"
 	"errors"
-<<<<<<< HEAD
-	"github.com/gauss-project/aurorafs/pkg/settlement/traffic"
-=======
 	"github.com/gauss-project/aurorafs/pkg/auth"
 	"github.com/gauss-project/aurorafs/pkg/jsonhttp"
->>>>>>> edb0954b
+	"github.com/gauss-project/aurorafs/pkg/settlement/traffic"
 	"io"
 	"io/ioutil"
 	"math"
@@ -100,11 +97,7 @@
 	pinning   pinning.Interface
 	logger    logging.Logger
 	tracer    *tracing.Tracer
-<<<<<<< HEAD
 	traffic   traffic.ApiInterface
-
-=======
->>>>>>> edb0954b
 	Options
 	http.Handler
 	metrics metrics
@@ -127,12 +120,7 @@
 )
 
 // New will create a and initialize a new API service.
-<<<<<<< HEAD
-func New(storer storage.Storer, resolver resolver.Interface, addr boson.Address, chunkInfo chunkinfo.Interface, traversalService traversal.Traverser, pinning pinning.Interface, logger logging.Logger,
-	tracer *tracing.Tracer, o Options, traffic traffic.ApiInterface) Service {
-=======
-func New(storer storage.Storer, resolver resolver.Interface, addr boson.Address, chunkInfo chunkinfo.Interface, traversalService traversal.Traverser, pinning pinning.Interface, auth authenticator, logger logging.Logger, tracer *tracing.Tracer, o Options) Service {
->>>>>>> edb0954b
+func New(storer storage.Storer, resolver resolver.Interface, addr boson.Address, chunkInfo chunkinfo.Interface, traversalService traversal.Traverser, pinning pinning.Interface, auth authenticator, logger logging.Logger, tracer *tracing.Tracer, traffic traffic.ApiInterface, o Options) Service {
 	s := &server{
 		auth:      auth,
 		storer:    storer,
