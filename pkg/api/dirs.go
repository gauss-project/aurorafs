// Copyright 2020 The Swarm Authors. All rights reserved.
// Use of this source code is governed by a BSD-style
// license that can be found in the LICENSE file.

package api

import (
	"archive/tar"
	"bytes"
	"context"
	"encoding/json"
	"errors"
	"fmt"
	"io"
	"mime"
	"net/http"
	"path/filepath"
	"runtime"
	"strings"

	"github.com/gauss-project/aurorafs/pkg/boson"
	"github.com/gauss-project/aurorafs/pkg/collection/entry"
	"github.com/gauss-project/aurorafs/pkg/file"
	"github.com/gauss-project/aurorafs/pkg/file/loadsave"
	"github.com/gauss-project/aurorafs/pkg/jsonhttp"
	"github.com/gauss-project/aurorafs/pkg/logging"
	"github.com/gauss-project/aurorafs/pkg/manifest"
	"github.com/gauss-project/aurorafs/pkg/tracing"
)

const (
	contentTypeHeader = "Content-Type"
	contentTypeTar    = "application/x-tar"
)

const (
	manifestRootPath                      = "/"
	manifestWebsiteIndexDocumentSuffixKey = "website-index-document"
	manifestWebsiteErrorDocumentPathKey   = "website-error-document"
)

// dirUploadHandler uploads a directory supplied as a tar in an HTTP request
func (s *server) dirUploadHandler(w http.ResponseWriter, r *http.Request) {
	logger := tracing.NewLoggerWithTraceID(r.Context(), s.logger)
	err := validateRequest(r)
	if err != nil {
		logger.Errorf("dir upload, validate request")
		logger.Debugf("dir upload, validate request err: %v", err)
		jsonhttp.BadRequest(w, "could not validate request")
		return
	}

	// Add the tag to the context
	ctx := r.Context()
	p := requestPipelineFn(s.storer, r)
	encrypt := requestEncrypt(r)
	l := loadsave.New(s.storer, requestModePut(r), encrypt)
	reference, err := storeDir(ctx, encrypt, r.Body, s.logger, p, l, r.Header.Get(BosonIndexDocumentHeader), r.Header.Get(BosonErrorDocumentHeader))
	if err != nil {
		logger.Debugf("dir upload: store dir err: %v", err)
		logger.Errorf("dir upload: store dir")
		jsonhttp.InternalServerError(w, "could not store dir")
		return
	}

	a, err := s.traversal.GetTrieData(ctx, reference)
	if err != nil {
		logger.Errorf("dir upload: get trie data err: %v", err)
		jsonhttp.InternalServerError(w, "could not get trie data")
		return
	}
<<<<<<< HEAD
	dataChunks ,_ := s.traversal.CheckTrieData(ctx, reference, a)
=======
	dataChunks, _ := s.traversal.CheckTrieData(ctx, reference, a)
>>>>>>> 08d04d8c
	if err != nil {
		logger.Errorf("dir upload: check trie data err: %v", err)
		jsonhttp.InternalServerError(w, "check trie data error")
		return
	}
<<<<<<< HEAD
	for _,li := range dataChunks {
		for _,b := range li {
=======
	for _, li := range dataChunks {
		for _, b := range li {
>>>>>>> 08d04d8c
			s.chunkInfo.OnChunkTransferred(boson.NewAddress(b), reference, s.overlay)
		}
	}

	jsonhttp.OK(w, fileUploadResponse{
		Reference: reference,
	})
}

// validateRequest validates an HTTP request for a directory to be uploaded
func validateRequest(r *http.Request) error {
	if r.Body == http.NoBody {
		return errors.New("request has no body")
	}
	contentType := r.Header.Get(contentTypeHeader)
	mediaType, _, err := mime.ParseMediaType(contentType)
	if err != nil {
		return err
	}
	if mediaType != contentTypeTar {
		return errors.New("content-type not set to tar")
	}
	return nil
}

// storeDir stores all files recursively contained in the directory given as a tar
// it returns the hash for the uploaded manifest corresponding to the uploaded dir
func storeDir(ctx context.Context, encrypt bool, reader io.ReadCloser, log logging.Logger, p pipelineFunc, ls file.LoadSaver, indexFilename string, errorFilename string) (boson.Address, error) {
	logger := tracing.NewLoggerWithTraceID(ctx, log)

	dirManifest, err := manifest.NewDefaultManifest(ls, encrypt)
	if err != nil {
		return boson.ZeroAddress, err
	}

	if indexFilename != "" && strings.ContainsRune(indexFilename, '/') {
		return boson.ZeroAddress, fmt.Errorf("index document suffix must not include slash character")
	}

	// set up HTTP body reader
	tarReader := tar.NewReader(reader)
	defer reader.Close()

	filesAdded := 0

	// iterate through the files in the supplied tar
	for {
		fileHeader, err := tarReader.Next()
		if err == io.EOF {
			break
		} else if err != nil {
			return boson.ZeroAddress, fmt.Errorf("read tar stream: %w", err)
		}

		filePath := filepath.Clean(fileHeader.Name)

		if filePath == "." {
			logger.Warning("skipping file upload empty path")
			continue
		}

		if runtime.GOOS == "windows" {
			// always use Unix path separator
			filePath = filepath.ToSlash(filePath)
		}

		// only store regular files
		if !fileHeader.FileInfo().Mode().IsRegular() {
			logger.Warningf("skipping file upload for %s as it is not a regular file", filePath)
			continue
		}

		fileName := fileHeader.FileInfo().Name()
		contentType := mime.TypeByExtension(filepath.Ext(fileHeader.Name))

		// upload file
		fileInfo := &fileUploadInfo{
			name:        fileName,
			size:        fileHeader.FileInfo().Size(),
			contentType: contentType,
			reader:      tarReader,
		}

		fileReference, err := storeFile(ctx, fileInfo, p, encrypt)
		if err != nil {
			return boson.ZeroAddress, fmt.Errorf("store dir file: %w", err)
		}
		logger.Tracef("uploaded dir file %v with reference %v", filePath, fileReference)

		// add file entry to dir manifest
		err = dirManifest.Add(ctx, filePath, manifest.NewEntry(fileReference, nil))
		if err != nil {
			return boson.ZeroAddress, fmt.Errorf("add to manifest: %w", err)
		}

		filesAdded++
	}

	// check if files were uploaded through the manifest
	if filesAdded == 0 {
		return boson.ZeroAddress, fmt.Errorf("no files in tar")
	}

	// store website information
	if indexFilename != "" || errorFilename != "" {
		metadata := map[string]string{}
		if indexFilename != "" {
			metadata[manifestWebsiteIndexDocumentSuffixKey] = indexFilename
		}
		if errorFilename != "" {
			metadata[manifestWebsiteErrorDocumentPathKey] = errorFilename
		}
		rootManifestEntry := manifest.NewEntry(boson.ZeroAddress, metadata)
		err = dirManifest.Add(ctx, manifestRootPath, rootManifestEntry)
		if err != nil {
			return boson.ZeroAddress, fmt.Errorf("add to manifest: %w", err)
		}
	}

	storeSizeFn := []manifest.StoreSizeFunc{}

	// save manifest
	manifestBytesReference, err := dirManifest.Store(ctx, storeSizeFn...)
	if err != nil {
		return boson.ZeroAddress, fmt.Errorf("store manifest: %w", err)
	}

	// store the manifest metadata and get its reference
	m := entry.NewMetadata(manifestBytesReference.String())
	m.MimeType = dirManifest.Type()
	metadataBytes, err := json.Marshal(m)
	if err != nil {
		return boson.ZeroAddress, fmt.Errorf("metadata marshal: %w", err)
	}

	mr, err := p(ctx, bytes.NewReader(metadataBytes), int64(len(metadataBytes)))
	if err != nil {
		return boson.ZeroAddress, fmt.Errorf("split metadata: %w", err)
	}

	// now join both references (fr, mr) to create an entry and store it
	e := entry.New(manifestBytesReference, mr)
	fileEntryBytes, err := e.MarshalBinary()
	if err != nil {
		return boson.ZeroAddress, fmt.Errorf("entry marshal: %w", err)
	}

	manifestFileReference, err := p(ctx, bytes.NewReader(fileEntryBytes), int64(len(fileEntryBytes)))
	if err != nil {
		return boson.ZeroAddress, fmt.Errorf("split entry: %w", err)
	}

	return manifestFileReference, nil
}

// storeFile uploads the given file and returns its reference
// this function was extracted from `fileUploadHandler` and should eventually replace its current code
func storeFile(ctx context.Context, fileInfo *fileUploadInfo, p pipelineFunc, encrypt bool) (boson.Address, error) {
	// first store the file and get its reference
	fr, err := p(ctx, fileInfo.reader, fileInfo.size)
	if err != nil {
		return boson.ZeroAddress, fmt.Errorf("split file: %w", err)
	}

	// if filename is still empty, use the file hash as the filename
	if fileInfo.name == "" {
		fileInfo.name = fr.String()
	}

	// then store the metadata and get its reference
	m := entry.NewMetadata(fileInfo.name)
	m.MimeType = fileInfo.contentType
	metadataBytes, err := json.Marshal(m)
	if err != nil {
		return boson.ZeroAddress, fmt.Errorf("metadata marshal: %w", err)
	}

	mr, err := p(ctx, bytes.NewReader(metadataBytes), int64(len(metadataBytes)))
	if err != nil {
		return boson.ZeroAddress, fmt.Errorf("split metadata: %w", err)
	}

	// now join both references (mr, fr) to create an entry and store it
	e := entry.New(fr, mr)
	fileEntryBytes, err := e.MarshalBinary()
	if err != nil {
		return boson.ZeroAddress, fmt.Errorf("entry marshal: %w", err)
	}
	ref, err := p(ctx, bytes.NewReader(fileEntryBytes), int64(len(fileEntryBytes)))
	if err != nil {
		return boson.ZeroAddress, fmt.Errorf("split entry: %w", err)
	}

	return ref, nil
}<|MERGE_RESOLUTION|>--- conflicted
+++ resolved
@@ -69,23 +69,14 @@
 		jsonhttp.InternalServerError(w, "could not get trie data")
 		return
 	}
-<<<<<<< HEAD
-	dataChunks ,_ := s.traversal.CheckTrieData(ctx, reference, a)
-=======
 	dataChunks, _ := s.traversal.CheckTrieData(ctx, reference, a)
->>>>>>> 08d04d8c
 	if err != nil {
 		logger.Errorf("dir upload: check trie data err: %v", err)
 		jsonhttp.InternalServerError(w, "check trie data error")
 		return
 	}
-<<<<<<< HEAD
-	for _,li := range dataChunks {
-		for _,b := range li {
-=======
 	for _, li := range dataChunks {
 		for _, b := range li {
->>>>>>> 08d04d8c
 			s.chunkInfo.OnChunkTransferred(boson.NewAddress(b), reference, s.overlay)
 		}
 	}
