--- conflicted
+++ resolved
@@ -169,6 +169,7 @@
 		return
 	}
 
+
 	mr, err := p(ctx, bytes.NewReader(metadataBytes), int64(len(metadataBytes)))
 	if err != nil {
 		logger.Debugf("file upload: metadata store, file %q: %v", fileName, err)
@@ -200,14 +201,14 @@
 		jsonhttp.InternalServerError(w, "could not get trie data")
 		return
 	}
-	dataChunks, _ := s.traversal.CheckTrieData(ctx, reference, a)
+	dataChunks ,_ := s.traversal.CheckTrieData(ctx, reference, a)
 	if err != nil {
 		logger.Errorf("file upload: check trie data, file %q: %v", fileName, err)
 		jsonhttp.InternalServerError(w, "check trie data error")
 		return
 	}
-	for _, li := range dataChunks {
-		for _, b := range li {
+	for _,li := range dataChunks {
+		for _,b := range li {
 			s.chunkInfo.OnChunkTransferred(boson.NewAddress(b), reference, s.overlay)
 		}
 	}
@@ -240,7 +241,6 @@
 		return
 	}
 
-	r = r.WithContext(sctx.SetRootCID(r.Context(), address))
 	if !s.chunkInfo.Init(r.Context(), nil, address) {
 		logger.Debugf("file download: chunkInfo init %s: %v", nameOrHex, err)
 		jsonhttp.NotFound(w, nil)
@@ -315,27 +315,19 @@
 		"Content-Type":        {metaData.MimeType},
 	}
 
-	s.downloadHandler(w, r, e.Reference(), additionalHeaders, true)
+	s.downloadHandler(w, r, e.Reference(), additionalHeaders, true, address)
 }
 
 // downloadHandler contains common logic for dowloading Swarm file from API
-func (s *server) downloadHandler(w http.ResponseWriter, r *http.Request, reference boson.Address, additionalHeaders http.Header, etag bool) {
+func (s *server) downloadHandler(w http.ResponseWriter, r *http.Request, reference boson.Address, additionalHeaders http.Header, etag bool, rootCid ...boson.Address) {
 	logger := tracing.NewLoggerWithTraceID(r.Context(), s.logger)
 
-<<<<<<< HEAD
 	reader, l, err := joiner.New(r.Context(), s.storer, reference)
 	if err != nil {
 		if errors.Is(err, storage.ErrNotFound) {
 			rootCID := sctx.GetRootCID(r.Context())
 			if !rootCID.IsZero() {
-				s.chunkInfo.FindChunkInfo(r.Context(), nil, rootCID, []boson.Address{s.overlay})
-=======
-	reader, l, err := joiner.New(r.Context(), s.storer, reference, rootCid...)
-	if err != nil {
-		if errors.Is(err, storage.ErrNotFound) {
-			if len(rootCid) > 0 {
-				s.chunkInfo.Init(r.Context(), nil, rootCid[0])
->>>>>>> dc8d3dc9
+				s.chunkInfo.Init(r.Context(), nil, rootCID, []boson.Address{s.overlay})
 			}
 			logger.Debugf("api download: not found %s: %v", reference, err)
 			logger.Error("api download: not found")
@@ -366,5 +358,6 @@
 	w.Header().Set("Decompressed-Content-Length", fmt.Sprintf("%d", l))
 	w.Header().Set("Access-Control-Expose-Headers", "Content-Disposition")
 
+
 	http.ServeContent(w, r, "", time.Now(), langos.NewBufferedLangos(reader, lookaheadBufferSize(l)))
 }