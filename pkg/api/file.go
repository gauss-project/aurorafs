// Copyright 2020 The Swarm Authors. All rights reserved.
// Use of this source code is governed by a BSD-style
// license that can be found in the LICENSE file.

package api

import (
	"bufio"
	"bytes"
	"encoding/json"
	"errors"
	"fmt"
	"io"
	"io/ioutil"
	"mime"
	"mime/multipart"
	"net/http"
	"os"
	"strconv"
	"time"

	"github.com/gauss-project/aurorafs/pkg/boson"
	"github.com/gauss-project/aurorafs/pkg/collection/entry"
	"github.com/gauss-project/aurorafs/pkg/file"
	"github.com/gauss-project/aurorafs/pkg/file/joiner"
	"github.com/gauss-project/aurorafs/pkg/jsonhttp"
	"github.com/gauss-project/aurorafs/pkg/storage"

	"github.com/ethersphere/langos"
	"github.com/gauss-project/aurorafs/pkg/tracing"
	"github.com/gorilla/mux"
)

const (
	multiPartFormData = "multipart/form-data"
)

// fileUploadResponse is returned when an HTTP request to upload a file is successful
type fileUploadResponse struct {
	Reference boson.Address `json:"reference"`
}

// fileUploadHandler uploads the file and its metadata supplied as:
// - multipart http message
// - other content types as complete file body
func (s *server) fileUploadHandler(w http.ResponseWriter, r *http.Request) {
	var (
		reader                  io.Reader
		logger                  = tracing.NewLoggerWithTraceID(r.Context(), s.logger)
		fileName, contentLength string
		fileSize                uint64
		contentType             = r.Header.Get("Content-Type")
	)

	mediaType, params, err := mime.ParseMediaType(contentType)
	if err != nil {
		logger.Debugf("file upload: parse content type header %q: %v", contentType, err)
		logger.Errorf("file upload: parse content type header %q", contentType)
		jsonhttp.BadRequest(w, "invalid content-type header")
		return
	}

	ctx := r.Context()

	if mediaType == multiPartFormData {
		mr := multipart.NewReader(r.Body, params["boundary"])

		// read only the first part, as only one file upload is supported
		part, err := mr.NextPart()
		if err != nil {
			logger.Debugf("file upload: read multipart: %v", err)
			logger.Error("file upload: read multipart")
			jsonhttp.BadRequest(w, "invalid multipart/form-data")
			return
		}

		// try to find filename
		// 1) in part header params
		// 2) as formname
		// 3) file reference hash (after uploading the file)
		if fileName = part.FileName(); fileName == "" {
			fileName = part.FormName()
		}

		// then find out content type
		contentType = part.Header.Get("Content-Type")
		if contentType == "" {
			br := bufio.NewReader(part)
			buf, err := br.Peek(512)
			if err != nil && err != io.EOF {
				logger.Debugf("file upload: read content type, file %q: %v", fileName, err)
				logger.Errorf("file upload: read content type, file %q", fileName)
				jsonhttp.BadRequest(w, "error reading content type")
				return
			}
			contentType = http.DetectContentType(buf)
			reader = br
		} else {
			reader = part
		}
		contentLength = part.Header.Get("Content-Length")
	} else {
		fileName = r.URL.Query().Get("name")
		contentLength = r.Header.Get("Content-Length")
		reader = r.Body
	}

	if contentLength != "" {
		fileSize, err = strconv.ParseUint(contentLength, 10, 64)
		if err != nil {
			logger.Debugf("file upload: content length, file %q: %v", fileName, err)
			logger.Errorf("file upload: content length, file %q", fileName)
			jsonhttp.BadRequest(w, "invalid content length header")
			return
		}
	} else {
		// copy the part to a tmp file to get its size
		tmp, err := ioutil.TempFile("", "aurorafs-multipart")
		if err != nil {
			logger.Debugf("file upload: create temporary file: %v", err)
			logger.Errorf("file upload: create temporary file")
			jsonhttp.InternalServerError(w, nil)
			return
		}
		defer os.Remove(tmp.Name())
		defer tmp.Close()
		n, err := io.Copy(tmp, reader)
		if err != nil {
			logger.Debugf("file upload: write temporary file: %v", err)
			logger.Error("file upload: write temporary file")
			jsonhttp.InternalServerError(w, nil)
			return
		}
		if _, err := tmp.Seek(0, io.SeekStart); err != nil {
			logger.Debugf("file upload: seek to beginning of temporary file: %v", err)
			logger.Error("file upload: seek to beginning of temporary file")
			jsonhttp.InternalServerError(w, nil)
			return
		}
		fileSize = uint64(n)
		reader = tmp
	}

	p := requestPipelineFn(s.storer, r)

	// first store the file and get its reference
	fr, err := p(ctx, reader, int64(fileSize))
	if err != nil {
		logger.Debugf("file upload: file store, file %q: %v", fileName, err)
		logger.Errorf("file upload: file store, file %q", fileName)
		jsonhttp.InternalServerError(w, "could not store file data")
		return
	}

	// If filename is still empty, use the file hash as the filename
	if fileName == "" {
		fileName = fr.String()
	}

	// then store the metadata and get its reference
	m := entry.NewMetadata(fileName)
	m.MimeType = contentType
	metadataBytes, err := json.Marshal(m)
	if err != nil {
		logger.Debugf("file upload: metadata marshal, file %q: %v", fileName, err)
		logger.Errorf("file upload: metadata marshal, file %q", fileName)
		jsonhttp.InternalServerError(w, "metadata marshal error")
		return
	}

	mr, err := p(ctx, bytes.NewReader(metadataBytes), int64(len(metadataBytes)))
	if err != nil {
		logger.Debugf("file upload: metadata store, file %q: %v", fileName, err)
		logger.Errorf("file upload: metadata store, file %q", fileName)
		jsonhttp.InternalServerError(w, "could not store metadata")
		return
	}

	// now join both references (mr,fr) to create an entry and store it.
	entrie := entry.New(fr, mr)
	fileEntryBytes, err := entrie.MarshalBinary()
	if err != nil {
		logger.Debugf("file upload: entry marshal, file %q: %v", fileName, err)
		logger.Errorf("file upload: entry marshal, file %q", fileName)
		jsonhttp.InternalServerError(w, "entry marshal error")
		return
	}
	reference, err := p(ctx, bytes.NewReader(fileEntryBytes), int64(len(fileEntryBytes)))
	if err != nil {
		logger.Debugf("file upload: entry store, file %q: %v", fileName, err)
		logger.Errorf("file upload: entry store, file %q", fileName)
		jsonhttp.InternalServerError(w, "could not store entry")
		return
	}

	a, err := s.traversal.GetTrieData(ctx, reference)
	if err != nil {
		logger.Errorf("file upload: get trie data, file %q: %v", fileName, err)
		jsonhttp.InternalServerError(w, "could not get trie data")
		return
	}
<<<<<<< HEAD
	dataChunks ,_ := s.traversal.CheckTrieData(ctx, reference, a)
=======
	dataChunks, _ := s.traversal.CheckTrieData(ctx, reference, a)
>>>>>>> 08d04d8c
	if err != nil {
		logger.Errorf("file upload: check trie data, file %q: %v", fileName, err)
		jsonhttp.InternalServerError(w, "check trie data error")
		return
	}
<<<<<<< HEAD
	for _,li := range dataChunks {
		for _,b := range li {
=======
	for _, li := range dataChunks {
		for _, b := range li {
>>>>>>> 08d04d8c
			s.chunkInfo.OnChunkTransferred(boson.NewAddress(b), reference, s.overlay)
		}
	}

	w.Header().Set("ETag", fmt.Sprintf("%q", reference.String()))

	jsonhttp.OK(w, fileUploadResponse{
		Reference: reference,
	})
}

// fileUploadInfo contains the data for a file to be uploaded
type fileUploadInfo struct {
	name        string // file name
	size        int64  // file size
	contentType string
	reader      io.Reader
}

// fileDownloadHandler downloads the file given the entry's reference.
func (s *server) fileDownloadHandler(w http.ResponseWriter, r *http.Request) {
	logger := tracing.NewLoggerWithTraceID(r.Context(), s.logger)
	nameOrHex := mux.Vars(r)["addr"]

	address, err := s.resolveNameOrAddress(nameOrHex)
	if err != nil {
		logger.Debugf("file download: parse file address %s: %v", nameOrHex, err)
		logger.Errorf("file download: parse file address %s", nameOrHex)
		jsonhttp.NotFound(w, nil)
		return
	}

	if !s.chunkInfo.Init(r.Context(), nil, address) {
		logger.Debugf("file download: chunkInfo init %s: %v", nameOrHex, err)
		jsonhttp.NotFound(w, nil)
		return
	}

	// read entry
	j, _, err := joiner.New(r.Context(), s.storer, address)
	if err != nil {
		errors.Is(err, storage.ErrNotFound)
		logger.Debugf("file download: joiner %s: %v", address, err)
		logger.Errorf("file download: joiner %s", address)
		jsonhttp.NotFound(w, nil)
		return
	}

	buf := bytes.NewBuffer(nil)
	_, err = file.JoinReadAll(r.Context(), j, buf)
	if err != nil {
		logger.Debugf("file download: read entry %s: %v", address, err)
		logger.Errorf("file download: read entry %s", address)
		jsonhttp.NotFound(w, nil)
		return
	}
	e := &entry.Entry{}
	err = e.UnmarshalBinary(buf.Bytes())
	if err != nil {
		logger.Debugf("file download: unmarshal entry %s: %v", address, err)
		logger.Errorf("file download: unmarshal entry %s", address)
		jsonhttp.NotFound(w, nil)
		return
	}

	// If none match header is set always send the reply as not modified
	// TODO: when SOC comes, we need to revisit this concept
	noneMatchEtag := r.Header.Get("If-None-Match")
	if noneMatchEtag != "" {
		if e.Reference().Equal(address) {
			w.WriteHeader(http.StatusNotModified)
			return
		}
	}

	// read metadata
	j, _, err = joiner.New(r.Context(), s.storer, e.Metadata())
	if err != nil {
		logger.Debugf("file download: joiner %s: %v", address, err)
		logger.Errorf("file download: joiner %s", address)
		jsonhttp.NotFound(w, nil)
		return
	}

	buf = bytes.NewBuffer(nil)
	_, err = file.JoinReadAll(r.Context(), j, buf)
	if err != nil {
		logger.Debugf("file download: read metadata %s: %v", nameOrHex, err)
		logger.Errorf("file download: read metadata %s", nameOrHex)
		jsonhttp.NotFound(w, nil)
		return
	}
	metaData := &entry.Metadata{}
	err = json.Unmarshal(buf.Bytes(), metaData)
	if err != nil {
		logger.Debugf("file download: unmarshal metadata %s: %v", nameOrHex, err)
		logger.Errorf("file download: unmarshal metadata %s", nameOrHex)
		jsonhttp.NotFound(w, nil)
		return
	}

	additionalHeaders := http.Header{
		"Content-Disposition": {fmt.Sprintf("inline; filename=\"%s\"", metaData.Filename)},
		"Content-Type":        {metaData.MimeType},
	}

	s.downloadHandler(w, r, e.Reference(), additionalHeaders, true, address)
}

// downloadHandler contains common logic for dowloading Swarm file from API
func (s *server) downloadHandler(w http.ResponseWriter, r *http.Request, reference boson.Address, additionalHeaders http.Header, etag bool, rootCid ...boson.Address) {
	logger := tracing.NewLoggerWithTraceID(r.Context(), s.logger)

<<<<<<< HEAD

=======
>>>>>>> 08d04d8c
	reader, l, err := joiner.New(r.Context(), s.storer, reference, rootCid...)
	if err != nil {
		if errors.Is(err, storage.ErrNotFound) {
			if len(rootCid) > 0 {
<<<<<<< HEAD
				s.chunkInfo.FindChunkInfo(r.Context(), nil, rootCid[0], []boson.Address{s.overlay})
=======
				s.chunkInfo.Init(r.Context(), nil, rootCid[0])
>>>>>>> 08d04d8c
			}
			logger.Debugf("api download: not found %s: %v", reference, err)
			logger.Error("api download: not found")
			jsonhttp.NotFound(w, nil)
			return
		}
		logger.Debugf("api download: invalid root chunk %s: %v", reference, err)
		logger.Error("api download: invalid root chunk")
		jsonhttp.NotFound(w, nil)
		return
	}

	// include additional headers
	for name, values := range additionalHeaders {
		var v string
		for _, value := range values {
			if v != "" {
				v += "; "
			}
			v += value
		}
		w.Header().Set(name, v)
	}
	if etag {
		w.Header().Set("ETag", fmt.Sprintf("%q", reference))
	}
	w.Header().Set("Content-Length", fmt.Sprintf("%d", l))
	w.Header().Set("Decompressed-Content-Length", fmt.Sprintf("%d", l))
	w.Header().Set("Access-Control-Expose-Headers", "Content-Disposition")

	http.ServeContent(w, r, "", time.Now(), langos.NewBufferedLangos(reader, lookaheadBufferSize(l)))
}<|MERGE_RESOLUTION|>--- conflicted
+++ resolved
@@ -199,23 +199,14 @@
 		jsonhttp.InternalServerError(w, "could not get trie data")
 		return
 	}
-<<<<<<< HEAD
-	dataChunks ,_ := s.traversal.CheckTrieData(ctx, reference, a)
-=======
 	dataChunks, _ := s.traversal.CheckTrieData(ctx, reference, a)
->>>>>>> 08d04d8c
 	if err != nil {
 		logger.Errorf("file upload: check trie data, file %q: %v", fileName, err)
 		jsonhttp.InternalServerError(w, "check trie data error")
 		return
 	}
-<<<<<<< HEAD
-	for _,li := range dataChunks {
-		for _,b := range li {
-=======
 	for _, li := range dataChunks {
 		for _, b := range li {
->>>>>>> 08d04d8c
 			s.chunkInfo.OnChunkTransferred(boson.NewAddress(b), reference, s.overlay)
 		}
 	}
@@ -329,19 +320,11 @@
 func (s *server) downloadHandler(w http.ResponseWriter, r *http.Request, reference boson.Address, additionalHeaders http.Header, etag bool, rootCid ...boson.Address) {
 	logger := tracing.NewLoggerWithTraceID(r.Context(), s.logger)
 
-<<<<<<< HEAD
-
-=======
->>>>>>> 08d04d8c
 	reader, l, err := joiner.New(r.Context(), s.storer, reference, rootCid...)
 	if err != nil {
 		if errors.Is(err, storage.ErrNotFound) {
 			if len(rootCid) > 0 {
-<<<<<<< HEAD
-				s.chunkInfo.FindChunkInfo(r.Context(), nil, rootCid[0], []boson.Address{s.overlay})
-=======
 				s.chunkInfo.Init(r.Context(), nil, rootCid[0])
->>>>>>> 08d04d8c
 			}
 			logger.Debugf("api download: not found %s: %v", reference, err)
 			logger.Error("api download: not found")
