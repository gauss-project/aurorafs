package routetab

import (
	"context"
	"fmt"
	"github.com/gauss-project/aurorafs/pkg/addressbook"
	"github.com/gauss-project/aurorafs/pkg/aurora"
	"github.com/gauss-project/aurorafs/pkg/topology"
	"time"

	"github.com/gauss-project/aurorafs/pkg/boson"
	"github.com/gauss-project/aurorafs/pkg/logging"
	"github.com/gauss-project/aurorafs/pkg/p2p"
	"github.com/gauss-project/aurorafs/pkg/p2p/protobuf"
	"github.com/gauss-project/aurorafs/pkg/routetab/pb"
	"github.com/gauss-project/aurorafs/pkg/storage"
)

const (
	protocolName      = "router"
	protocolVersion   = "1.0.0"
	streamOnRouteReq  = "onRouteReq"
	streamOnRouteResp = "onRouteResp"
)

type RouteTab interface {
	GetRoute(ctx context.Context, target boson.Address) (dest *aurora.Address, routes []RouteItem, err error)
	FindRoute(ctx context.Context, target boson.Address) (dest *aurora.Address, route []RouteItem, err error)
}

type Service struct {
	addr         boson.Address
	streamer     p2p.Streamer
	logger       logging.Logger
	metrics      metrics
	pendingCalls *pendCallResTab
	routeTable   *routeTable
	topology     topology.Driver
	config       Config
}

<<<<<<< HEAD
func New(addr boson.Address, ctx context.Context, streamer p2p.Streamer, kad *kademlia.Kad, store storage.StateStorer, logger logging.Logger) *Service {
=======
type Config struct {
	AddressBook addressbook.Interface
	NetworkID   uint64
}

func New(addr boson.Address, ctx context.Context, streamer p2p.Streamer, topology topology.Driver, store storage.StateStorer, logger logging.Logger) *Service {
>>>>>>> 08d04d8c
	// load route table from db only those valid item will be loaded

	met := newMetrics()

	service := &Service{
		addr:         addr,
		streamer:     streamer,
		logger:       logger,
		topology:     topology,
		pendingCalls: newPendCallResTab(addr, logger, met),
		routeTable:   newRouteTable(store, logger, met),
		metrics:      met,
	}
	// start route service
	go func() {
		service.start(ctx)
	}()
	return service
}

func (s *Service) SetConfig(cfg Config) {
	s.config = cfg
}

// Close implement for Closer Interface
func (s *Service) Close() error {
	// backup data to db
	return nil
}

func (s *Service) start(ctx context.Context) {
	go func() {
		s.routeTable.Gc(gcTime)
		ticker := time.NewTicker(gcInterval)
		for {
			select {
			case <-ticker.C:
				s.routeTable.Gc(gcTime)
			case <-ctx.Done():
				return
			}
		}
	}()
	go func() {
		ticker := time.NewTicker(pendingInterval)
		for {
			select {
			case <-ticker.C:
				s.pendingCalls.Gc(PendingTimeout)
			case <-ctx.Done():
				return
			}
		}
	}()
}

func (s *Service) Protocol() p2p.ProtocolSpec {
	return p2p.ProtocolSpec{
		Name:    protocolName,
		Version: protocolVersion,
		StreamSpecs: []p2p.StreamSpec{
			{
				Name:    streamOnRouteReq,
				Handler: s.onRouteReq,
			},
			{
				Name:    streamOnRouteResp,
				Handler: s.onRouteResp,
			},
		},
	}
}

func (s *Service) onRouteReq(ctx context.Context, p p2p.Peer, stream p2p.Stream) error {
	r := protobuf.NewReader(stream)
	defer func() {
		go func() {
			err := stream.FullClose()
			if err != nil {
				s.logger.Warningf("route: sendDataToNode stream.FullClose, %s", err.Error())
			}
		}()
	}()

	var req pb.FindRouteReq
	if err := r.ReadMsgWithContext(ctx, &req); err != nil {
		content := fmt.Sprintf("route: handlerFindRouteReq read msg: %s", err.Error())
		s.metrics.TotalErrors.Inc()
		s.logger.Errorf(content)
		return fmt.Errorf(content)
	}
	s.logger.Tracef("route: handlerFindRouteReq received: dest= %s", boson.NewAddress(req.Dest).String())

	s.metrics.FindRouteReqReceivedCount.Inc()
	// passive route save
	go func(path [][]byte) {
		for i, target := range path {
			now := pathToRouteItem(path[i:])
			if len(now) > 0 {
				_ = s.routeTable.Set(boson.NewAddress(target), now)
			}
		}
	}(req.Path)

	target := boson.NewAddress(req.Dest)

	if len(req.Path) > int(MaxTTL) {
		// discard
		s.logger.Tracef("route: handlerFindRouteReq dest= %s discard ttl= %d", target.String(), len(req.Path))
		return nil
	}
	if inPath(s.addr.Bytes(), req.Path) {
		// discard
		s.logger.Tracef("route: handlerFindRouteReq dest= %s discard received path contains self", target.String())
		return nil
	}
	// need resp
	if s.isNeighbor(target) {
		// dest in neighbor then resp
		dest, _ := s.config.AddressBook.Get(target)
		s.doRouteResp(ctx, p.Address, dest, []RouteItem{})
		s.logger.Tracef("route: handlerFindRouteReq dest= %s in neighbor", target.String())
		return nil
	}
	dest, routes, err := s.GetRoute(ctx, target)
	if err == nil {
		if len(req.Path)+minTTL(routes) > int(MaxTTL) {
			// discard
			s.logger.Tracef("route: handlerFindRouteReq dest= %s discard ttl= %d", target.String(), len(req.Path)+minTTL(routes))
			return nil
		}
		// have route resp
		s.doRouteResp(ctx, p.Address, dest, routes)
		s.logger.Tracef("route: handlerFindRouteReq dest= %s in route table", target.String())
		return nil
	}
	// forward
	forward := s.getNeighbor(target, req.Alpha)
	for _, v := range forward {
		if !inPath(v.Bytes(), req.Path) {
			// forward
			req.Path = append(req.Path, p.Address.Bytes())
			s.doRouteReq(ctx, s.addr, v, target, &req, nil)
			s.logger.Tracef("route: handlerFindRouteReq dest= %s forward ro %s", target.String(), v.String())
			continue
		}
		// discard
		s.logger.Tracef("route: handlerFindRouteReq dest= %s discard forward= %s", target.String(), v.String())
	}
	return nil
}

func (s *Service) onRouteResp(ctx context.Context, p p2p.Peer, stream p2p.Stream) error {
	r := protobuf.NewReader(stream)
	defer func() {
		go func() {
			err := stream.FullClose()
			if err != nil {
				s.logger.Warningf("route: sendDataToNode stream.FullClose, %s", err.Error())
			}
		}()
	}()

	resp := pb.FindRouteResp{}
	if err := r.ReadMsgWithContext(ctx, &resp); err != nil {
		content := fmt.Sprintf("route: handlerFindRouteResp read msg: %s", err.Error())
		s.logger.Errorf(content)
		return fmt.Errorf(content)
	}
	s.logger.Tracef("route: handlerFindRouteResp received: dest= %s", boson.NewAddress(resp.Dest).String())

	s.metrics.FindRouteRespReceivedCount.Inc()

	go s.saveRespRouteItem(ctx, p.Address, resp)
	return nil
}

func (s *Service) FindRoute(ctx context.Context, target boson.Address) (dest *aurora.Address, routes []RouteItem, err error) {
	dest, routes, err = s.GetRoute(ctx, target)
	if err != nil {
		s.logger.Debugf("route: FindRoute dest %s", target.String(), err)
		if s.isNeighbor(target) {
			err = fmt.Errorf("route: FindRoute dest %s is neighbor", target.String())
			return
		}
		forward := s.getNeighbor(target, defaultNeighborAlpha)
		if len(forward) > 0 {
			ct, cancel := context.WithTimeout(ctx, PendingTimeout)
			defer cancel()
			resCh := make(chan struct{}, len(forward))
			for _, v := range forward {
				req := &pb.FindRouteReq{
					Dest: target.Bytes(),
					Path: nil,
				}
				s.doRouteReq(ct, s.addr, v, target, req, resCh)
			}
			select {
			case <-ct.Done():
				close(resCh)
				s.metrics.TotalErrors.Inc()
				err = fmt.Errorf("route: FindRoute dest %s timeout %.0fs", target.String(), PendingTimeout.Seconds())
				s.logger.Errorf(err.Error())
			case <-resCh:
				dest, routes, err = s.GetRoute(ctx, target)
			}
			return
		}
		s.metrics.TotalErrors.Inc()
		s.logger.Errorf("route: FindRoute dest %s , neighbor len equal 0", target.String())
		err = fmt.Errorf("neighbor len equal 0")
	}
	return
}

func (s *Service) GetRoute(_ context.Context, target boson.Address) (dest *aurora.Address, routes []RouteItem, err error) {
	routes, err = s.routeTable.Get(target)
	if err != nil {
		return
	}
	dest, err = s.config.AddressBook.Get(target)
	if err != nil {
		s.routeTable.Remove(target)
	}
	return
}

func (s *Service) saveRespRouteItem(ctx context.Context, neighbor boson.Address, resp pb.FindRouteResp) {
	address, err := aurora.ParseAddress(resp.Underlay, resp.Dest, resp.Signature, s.config.NetworkID)
	if err != nil {
		s.metrics.TotalErrors.Inc()
		s.logger.Errorf("route: target aurora.ParseAddress %s", err.Error())
		return
	}

	target := boson.NewAddress(resp.Dest)

	err = s.config.AddressBook.Put(target, *address)
	if err != nil {
		s.metrics.TotalErrors.Inc()
		s.logger.Errorf("route: target addressBook.Put %s", err.Error())
		return
	}
	s.topology.AddPeers(target)

	now := []RouteItem{{
		CreateTime: time.Now().Unix(),
		TTL:        minTTLPb(resp.RouteItems) + 1,
		Neighbor:   neighbor,
		NextHop:    convPbToRouteList(resp.RouteItems),
	}}

	_ = s.routeTable.Set(target, now)

	// doing resp
	err = s.pendingCalls.Forward(ctx, s, address, now)
	if err != nil {
		s.metrics.TotalErrors.Inc()
		s.logger.Errorf("route: pendingCalls.Forward %s", err.Error())
		return
	}
}

func (s *Service) getNeighbor(target boson.Address, alpha int32) (forward []boson.Address) {
	forward, _ = s.topology.ClosestPeers(target, int(alpha))
	return
}

func (s *Service) isNeighbor(dest boson.Address) (has bool) {
	err := s.topology.EachPeer(func(address boson.Address, u uint8) (stop, jumpToNext bool, err error) {
		if dest.Equal(address) {
			has = true
			return
		}
		return false, true, nil
	})
	if err != nil {
		s.logger.Warningf("route: isNeighbor %s", err.Error())
	}
	return
}

func (s *Service) doRouteReq(ctx context.Context, src, peer, target boson.Address, req *pb.FindRouteReq, ch chan struct{}) {
	if req.Alpha == 0 {
		req.Alpha = defaultNeighborAlpha
	}
	err := s.pendingCalls.Add(target, src, ch)
	if err != nil {
		s.metrics.TotalErrors.Inc()
		s.logger.Errorf("route: doReq pendingCalls.Add: %s", err.Error())
		return
	}
	s.sendDataToNode(ctx, peer, streamOnRouteReq, req)
	s.metrics.FindRouteReqSentCount.Inc()
}

func (s *Service) doRouteResp(ctx context.Context, peer boson.Address, target *aurora.Address, routes []RouteItem) {
	resp := &pb.FindRouteResp{
		Dest:      target.Overlay.Bytes(),
		Underlay:  target.Underlay.Bytes(),
		Signature: target.Signature,
		RouteItems: func() []*pb.RouteItem {
			if len(routes) > 0 {
				return convRouteToPbRouteList(routes)
			}
			return []*pb.RouteItem{}
		}(),
	}
	s.sendDataToNode(ctx, peer, streamOnRouteResp, resp)
	s.metrics.FindRouteRespSentCount.Inc()
}

func (s *Service) sendDataToNode(ctx context.Context, peer boson.Address, streamName string, msg protobuf.Message) {
	s.logger.Tracef("route: sendDataToNode dest %s ,handler %s", peer.String(), streamName)
	stream, err1 := s.streamer.NewStream(ctx, peer, nil, protocolName, protocolVersion, streamName)
	if err1 != nil {
		s.metrics.TotalErrors.Inc()
		s.logger.Errorf("route: sendDataToNode NewStream, err1=%s", err1)
		return
	}
	defer func() {
		go func() {
			err := stream.FullClose()
			if err != nil {
				s.logger.Warningf("route: sendDataToNode stream.FullClose, %s", err.Error())
			}
		}()
	}()
	w := protobuf.NewWriter(stream)
	err := w.WriteMsgWithContext(ctx, msg)
	if err != nil {
		s.metrics.TotalErrors.Inc()
		s.logger.Errorf("route: sendDataToNode write msg, err=%s", err)
	}
}<|MERGE_RESOLUTION|>--- conflicted
+++ resolved
@@ -39,16 +39,12 @@
 	config       Config
 }
 
-<<<<<<< HEAD
-func New(addr boson.Address, ctx context.Context, streamer p2p.Streamer, kad *kademlia.Kad, store storage.StateStorer, logger logging.Logger) *Service {
-=======
 type Config struct {
 	AddressBook addressbook.Interface
 	NetworkID   uint64
 }
 
 func New(addr boson.Address, ctx context.Context, streamer p2p.Streamer, topology topology.Driver, store storage.StateStorer, logger logging.Logger) *Service {
->>>>>>> 08d04d8c
 	// load route table from db only those valid item will be loaded
 
 	met := newMetrics()
