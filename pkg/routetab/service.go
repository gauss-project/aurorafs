package routetab

import (
	"context"
	"errors"
	"fmt"
	"github.com/gauss-project/aurorafs/pkg/topology/lightnode"
	"time"

	"github.com/gauss-project/aurorafs/pkg/addressbook"
	"github.com/gauss-project/aurorafs/pkg/aurora"
	"github.com/gauss-project/aurorafs/pkg/boson"
	"github.com/gauss-project/aurorafs/pkg/logging"
	"github.com/gauss-project/aurorafs/pkg/p2p"
	"github.com/gauss-project/aurorafs/pkg/p2p/protobuf"
	"github.com/gauss-project/aurorafs/pkg/routetab/pb"
	"github.com/gauss-project/aurorafs/pkg/storage"
	"github.com/gauss-project/aurorafs/pkg/topology/kademlia"
)

const (
	protocolName      = "router"
	protocolVersion   = "1.0.0"
	streamOnRouteReq  = "onRouteReq"
	streamOnRouteResp = "onRouteResp"

	peerConnectionAttemptTimeout = 5 * time.Second // Timeout for establishing a new connection with peer.
)

var (
	errOverlayMismatch = errors.New("overlay mismatch")
	errPruneEntry      = errors.New("prune entry")
)

type RouteTab interface {
	GetRoute(ctx context.Context, target boson.Address) (dest *aurora.Address, routes []RouteItem, err error)
	FindRoute(ctx context.Context, target boson.Address) (dest *aurora.Address, route []RouteItem, err error)
	Connect(ctx context.Context, target boson.Address) error
<<<<<<< HEAD
=======
	GetTargetNeighbor(ctx context.Context, target boson.Address) (addresses []boson.Address, err error)
>>>>>>> 61772f54
}

type Service struct {
	addr         boson.Address
	p2ps         p2p.StreamerConnect
	logger       logging.Logger
	metrics      metrics
	pendingCalls *pendCallResTab
	routeTable   *routeTable
	kad          *kademlia.Kad
	config       Config
}

type Config struct {
	AddressBook addressbook.Interface
	NetworkID   uint64
<<<<<<< HEAD
=======
	LightNodes  *lightnode.Container
>>>>>>> 61772f54
}

func New(addr boson.Address, ctx context.Context, p2ps p2p.StreamerConnect, kad *kademlia.Kad, store storage.StateStorer, logger logging.Logger) *Service {
	// load route table from db only those valid item will be loaded

	met := newMetrics()

	service := &Service{
		addr:         addr,
		p2ps:         p2ps,
		logger:       logger,
		kad:          kad,
		pendingCalls: newPendCallResTab(addr, logger, met),
		routeTable:   newRouteTable(store, logger, met),
		metrics:      met,
	}
	// start route service
	go func() {
		service.start(ctx)
	}()
	return service
}

func (s *Service) SetConfig(cfg Config) {
	s.config = cfg
}

// Close implement for Closer Interface
func (s *Service) Close() error {
	// backup data to db
	return nil
}

func (s *Service) start(ctx context.Context) {
	go func() {
		s.routeTable.Gc(gcTime)
		ticker := time.NewTicker(gcInterval)
		for {
			select {
			case <-ticker.C:
				s.routeTable.Gc(gcTime)
			case <-ctx.Done():
				return
			}
		}
	}()
	go func() {
		ticker := time.NewTicker(pendingInterval)
		for {
			select {
			case <-ticker.C:
				s.pendingCalls.Gc(PendingTimeout)
			case <-ctx.Done():
				return
			}
		}
	}()
}

func (s *Service) Protocol() p2p.ProtocolSpec {
	return p2p.ProtocolSpec{
		Name:    protocolName,
		Version: protocolVersion,
		StreamSpecs: []p2p.StreamSpec{
			{
				Name:    streamOnRouteReq,
				Handler: s.onRouteReq,
			},
			{
				Name:    streamOnRouteResp,
				Handler: s.onRouteResp,
			},
		},
	}
}

func (s *Service) onRouteReq(ctx context.Context, p p2p.Peer, stream p2p.Stream) error {
	r := protobuf.NewReader(stream)
	defer func() {
		go func() {
			err := stream.FullClose()
			if err != nil {
				s.logger.Warningf("route: sendDataToNode stream.FullClose, %s", err.Error())
			}
		}()
	}()

	var req pb.FindRouteReq
	if err := r.ReadMsgWithContext(ctx, &req); err != nil {
		content := fmt.Sprintf("route: handlerFindRouteReq read msg: %s", err.Error())
		s.metrics.TotalErrors.Inc()
		s.logger.Errorf(content)
		return fmt.Errorf(content)
	}
	s.logger.Tracef("route: handlerFindRouteReq received: dest= %s", boson.NewAddress(req.Dest).String())

	s.metrics.FindRouteReqReceivedCount.Inc()
	// passive route save
	go func(path [][]byte) {
		for i, target := range path {
			now := pathToRouteItem(path[i:])
			if len(now) > 0 {
				_ = s.routeTable.Set(boson.NewAddress(target), now)
			}
		}
	}(req.Path)

	target := boson.NewAddress(req.Dest)

	if len(req.Path) > int(MaxTTL) {
		// discard
		s.logger.Tracef("route: handlerFindRouteReq dest= %s discard ttl= %d", target.String(), len(req.Path))
		return nil
	}
	if inPath(s.addr.Bytes(), req.Path) {
		// discard
		s.logger.Tracef("route: handlerFindRouteReq dest= %s discard received path contains self", target.String())
		return nil
	}
	// need resp
	if s.isNeighbor(target) {
		// dest in neighbor then resp
		dest, _ := s.config.AddressBook.Get(target)
		s.logger.Tracef("route: handlerFindRouteReq dest= %s in neighbor", target.String())
		s.doRouteResp(ctx, p.Address, dest, []RouteItem{})
		return nil
	}
	dest, routes, err := s.GetRoute(ctx, target)
	if err == nil {
		if len(req.Path)+minTTL(routes) > int(MaxTTL) {
			// discard
			s.logger.Tracef("route: handlerFindRouteReq dest= %s discard ttl= %d", target.String(), len(req.Path)+minTTL(routes))
			return nil
<<<<<<< HEAD
		}
		// have route resp
		s.logger.Tracef("route: handlerFindRouteReq dest= %s in route table", target.String())
		s.doRouteResp(ctx, p.Address, dest, routes)
		return nil
	}
	// forward
	forward := s.getNeighbor(target, req.Alpha)
	for _, v := range forward {
		if !inPath(v.Bytes(), req.Path) {
			// forward
			req.Path = append(req.Path, p.Address.Bytes())
			s.doRouteReq(ctx, s.addr, v, target, &req, nil)
			s.logger.Tracef("route: handlerFindRouteReq dest= %s forward ro %s", target.String(), v.String())
			continue
		}
=======
		}
		// have route resp
		s.logger.Tracef("route: handlerFindRouteReq dest= %s in route table", target.String())
		s.doRouteResp(ctx, p.Address, dest, routes)
		return nil
	}
	// forward
	forward := s.getNeighbor(target, req.Alpha)
	for _, v := range forward {
		if !inPath(v.Bytes(), req.Path) {
			// forward
			req.Path = append(req.Path, p.Address.Bytes())
			s.doRouteReq(ctx, s.addr, v, target, &req, nil)
			s.logger.Tracef("route: handlerFindRouteReq dest= %s forward ro %s", target.String(), v.String())
			continue
		}
>>>>>>> 61772f54
		// discard
		s.logger.Tracef("route: handlerFindRouteReq dest= %s discard forward= %s", target.String(), v.String())
	}
	return nil
}

func (s *Service) onRouteResp(ctx context.Context, p p2p.Peer, stream p2p.Stream) error {
	r := protobuf.NewReader(stream)
	defer func() {
		go func() {
			err := stream.FullClose()
			if err != nil {
				s.logger.Warningf("route: sendDataToNode stream.FullClose, %s", err.Error())
			}
		}()
	}()

	resp := pb.FindRouteResp{}
	if err := r.ReadMsgWithContext(ctx, &resp); err != nil {
		content := fmt.Sprintf("route: handlerFindRouteResp read msg: %s", err.Error())
		s.logger.Errorf(content)
		return fmt.Errorf(content)
	}
	s.logger.Tracef("route: handlerFindRouteResp received: dest= %s", boson.NewAddress(resp.Dest).String())

	s.metrics.FindRouteRespReceivedCount.Inc()

	go s.saveRespRouteItem(ctx, p.Address, resp)
	return nil
}

func (s *Service) FindRoute(ctx context.Context, target boson.Address) (dest *aurora.Address, routes []RouteItem, err error) {
	dest, routes, err = s.GetRoute(ctx, target)
	if err != nil {
		s.logger.Debugf("route: FindRoute dest %s %s", target.String(), err.Error())
		if s.isNeighbor(target) {
			err = fmt.Errorf("route: FindRoute dest %s is neighbor", target.String())
			return
		}
		forward := s.getNeighbor(target, defaultNeighborAlpha)
		if len(forward) > 0 {
			ct, cancel := context.WithTimeout(ctx, PendingTimeout)
			defer cancel()
			resCh := make(chan struct{}, len(forward))
			for _, v := range forward {
				req := &pb.FindRouteReq{
					Dest: target.Bytes(),
					Path: nil,
				}
				s.doRouteReq(ct, s.addr, v, target, req, resCh)
			}
			select {
			case <-ct.Done():
				close(resCh)
				s.metrics.TotalErrors.Inc()
				err = fmt.Errorf("route: FindRoute dest %s timeout %.0fs", target.String(), PendingTimeout.Seconds())
				s.logger.Errorf(err.Error())
			case <-resCh:
				dest, routes, err = s.GetRoute(ctx, target)
			}
			return
		}
		s.metrics.TotalErrors.Inc()
		s.logger.Errorf("route: FindRoute dest %s , neighbor len equal 0", target.String())
		err = fmt.Errorf("neighbor len equal 0")
	}
	return
}

func (s *Service) GetRoute(_ context.Context, target boson.Address) (dest *aurora.Address, routes []RouteItem, err error) {
	routes, err = s.routeTable.Get(target)
	if err != nil {
		return
	}
	dest, err = s.config.AddressBook.Get(target)
	if err != nil {
		s.routeTable.Remove(target)
	}
	return
}

func (s *Service) Connect(ctx context.Context, target boson.Address) error {
	var isConnected bool
<<<<<<< HEAD
	_ = s.kad.EachPeer(func(address boson.Address, u uint8) (stop, jumpToNext bool, err error) {
=======
	findFun := func(address boson.Address, u uint8) (stop, jumpToNext bool, err error) {
>>>>>>> 61772f54
		if target.Equal(address) {
			isConnected = true
			return true, false, nil
		}
		return false, false, nil
<<<<<<< HEAD
	})
=======
	}
	_ = s.kad.EachPeer(findFun)
	if isConnected {
		return nil
	}
	_ = s.config.LightNodes.EachPeer(findFun)
>>>>>>> 61772f54
	if isConnected {
		return nil
	}
	return s.connect(ctx, target)
}

<<<<<<< HEAD
func (s *Service) connect(ctx context.Context, peer boson.Address) (err error) {
	var needFindUnderlay bool
	auroraAddr, err := s.config.AddressBook.Get(peer)
	switch {
	case errors.Is(err, addressbook.ErrNotFound):
		s.logger.Debugf("route: empty address book entry for peer %q", peer)
		s.kad.KnownPeer().Remove(peer)
		needFindUnderlay = true
	case err != nil:
		s.logger.Debugf("route: failed to get address book entry for peer %q: %v", peer, err)
		needFindUnderlay = true
	}
	remove := func(peer boson.Address) {
		s.kad.KnownPeer().Remove(peer)
		if err := s.config.AddressBook.Remove(peer); err != nil {
			s.logger.Debugf("route: could not remove peer %q from addressBook", peer)
		}
	}
	if needFindUnderlay {
		auroraAddr, _, err = s.FindRoute(ctx, peer)
		if err != nil {
			return err
		}
	}
	s.logger.Infof("route: attempting to connect to peer %q", peer)
=======
func (s *Service) GetTargetNeighbor(ctx context.Context, target boson.Address) (addresses []boson.Address, err error) {
	var routes []RouteItem
	_, routes, err = s.GetRoute(ctx, target)
	if err != nil {
		s.logger.Debugf("route: GetTargetNeighbor err=%s", err.Error())
		_, routes, err = s.FindRoute(ctx, target)
		if err != nil {
			return
		}
	}
	addresses = GetClosestNeighbor(routes)
	return
}

func (s *Service) connect(ctx context.Context, peer boson.Address) (err error) {
	var needFindUnderlay bool
	auroraAddr, err := s.config.AddressBook.Get(peer)
	switch {
	case errors.Is(err, addressbook.ErrNotFound):
		s.logger.Debugf("route: empty address book entry for peer %q", peer)
		s.kad.KnownPeer().Remove(peer)
		needFindUnderlay = true
	case err != nil:
		s.logger.Debugf("route: failed to get address book entry for peer %q: %v", peer, err)
		needFindUnderlay = true
	}
	remove := func(peer boson.Address) {
		s.kad.KnownPeer().Remove(peer)
		if err := s.config.AddressBook.Remove(peer); err != nil {
			s.logger.Debugf("route: could not remove peer %q from addressBook", peer)
		}
	}
	if needFindUnderlay {
		auroraAddr, _, err = s.FindRoute(ctx, peer)
		if err != nil {
			return err
		}
	}
>>>>>>> 61772f54

	ctx, cancel := context.WithTimeout(ctx, peerConnectionAttemptTimeout)
	defer cancel()

<<<<<<< HEAD
	s.metrics.TotalOutboundConnectionAttempts.Inc()

	s.logger.Tracef("route: connect to %s", auroraAddr.Underlay.String())
=======
	s.logger.Tracef("route: connect to overlay=%q,underlay=%q", peer, auroraAddr.Underlay.String())
>>>>>>> 61772f54

	switch i, err := s.p2ps.Connect(ctx, auroraAddr.Underlay); {
	case errors.Is(err, p2p.ErrDialLightNode):
		return errPruneEntry
	case errors.Is(err, p2p.ErrAlreadyConnected):
		if !i.Overlay.Equal(peer) {
			return errOverlayMismatch
		}
		return nil
	case errors.Is(err, context.Canceled):
		return err
	case err != nil:
		s.logger.Debugf("route: could not connect to peer %q: %v", peer, err)
		s.metrics.TotalOutboundConnectionFailedAttempts.Inc()
		remove(peer)
		return err
	case !i.Overlay.Equal(peer):
		_ = s.p2ps.Disconnect(peer)
		_ = s.p2ps.Disconnect(i.Overlay)
		return errOverlayMismatch
	}

<<<<<<< HEAD
=======
	s.metrics.TotalOutboundConnections.Inc()
>>>>>>> 61772f54
	s.kad.KnownPeer().Add(peer)

	return nil
}

func (s *Service) saveRespRouteItem(ctx context.Context, neighbor boson.Address, resp pb.FindRouteResp) {
	address, err := aurora.ParseAddress(resp.Underlay, resp.Dest, resp.Signature, s.config.NetworkID)
	if err != nil {
		s.metrics.TotalErrors.Inc()
		s.logger.Errorf("route: target aurora.ParseAddress %s", err.Error())
		return
	}

	target := boson.NewAddress(resp.Dest)

	err = s.config.AddressBook.Put(target, *address)
	if err != nil {
		s.metrics.TotalErrors.Inc()
		s.logger.Errorf("route: target addressBook.Put %s", err.Error())
		return
	}
	//s.kad.AddPeers(target)

	now := []RouteItem{{
		CreateTime: time.Now().Unix(),
		TTL:        minTTLPb(resp.RouteItems) + 1,
		Neighbor:   neighbor,
		NextHop:    convPbToRouteList(resp.RouteItems),
	}}

	_ = s.routeTable.Set(target, now)

	// doing resp
	err = s.pendingCalls.Forward(ctx, s, address, now)
	if err != nil {
		s.metrics.TotalErrors.Inc()
		s.logger.Errorf("route: pendingCalls.Forward %s", err.Error())
		return
	}
}

func (s *Service) getNeighbor(target boson.Address, alpha int32) (forward []boson.Address) {
	forward, _ = s.kad.ClosestPeers(target, int(alpha))
	return
}

func (s *Service) isNeighbor(dest boson.Address) (has bool) {
	err := s.kad.EachPeer(func(address boson.Address, u uint8) (stop, jumpToNext bool, err error) {
		if dest.Equal(address) {
			has = true
			return
		}
		return false, false, nil
	})
	if err != nil {
		s.logger.Warningf("route: isNeighbor %s", err.Error())
	}
	return
}

func (s *Service) doRouteReq(ctx context.Context, src, peer, target boson.Address, req *pb.FindRouteReq, ch chan struct{}) {
	if req.Alpha == 0 {
		req.Alpha = defaultNeighborAlpha
	}
	err := s.pendingCalls.Add(target, src, ch)
	if err != nil {
		s.metrics.TotalErrors.Inc()
		s.logger.Errorf("route: doReq pendingCalls.Add: %s", err.Error())
		return
	}
	s.sendDataToNode(ctx, peer, streamOnRouteReq, req)
	s.metrics.FindRouteReqSentCount.Inc()
}

func (s *Service) doRouteResp(ctx context.Context, peer boson.Address, target *aurora.Address, routes []RouteItem) {
	resp := &pb.FindRouteResp{
		Dest:      target.Overlay.Bytes(),
		Underlay:  target.Underlay.Bytes(),
		Signature: target.Signature,
		RouteItems: func() []*pb.RouteItem {
			if len(routes) > 0 {
				return convRouteToPbRouteList(routes)
			}
			return []*pb.RouteItem{}
		}(),
	}
	s.sendDataToNode(ctx, peer, streamOnRouteResp, resp)
	s.metrics.FindRouteRespSentCount.Inc()
}

func (s *Service) sendDataToNode(ctx context.Context, peer boson.Address, streamName string, msg protobuf.Message) {
	s.logger.Tracef("route: sendDataToNode to %s %s", peer.String(), streamName)
	stream, err1 := s.p2ps.NewStream(ctx, peer, nil, protocolName, protocolVersion, streamName)
	if err1 != nil {
		s.metrics.TotalErrors.Inc()
		s.logger.Errorf("route: sendDataToNode NewStream, err1=%s", err1)
		return
	}
	defer func() {
		go func() {
			err := stream.FullClose()
			if err != nil {
				s.logger.Warningf("route: sendDataToNode stream.FullClose, %s", err.Error())
			}
		}()
	}()
	w := protobuf.NewWriter(stream)
	err := w.WriteMsgWithContext(ctx, msg)
	if err != nil {
		s.metrics.TotalErrors.Inc()
		s.logger.Errorf("route: sendDataToNode write msg, err=%s", err)
	}
}<|MERGE_RESOLUTION|>--- conflicted
+++ resolved
@@ -36,10 +36,7 @@
 	GetRoute(ctx context.Context, target boson.Address) (dest *aurora.Address, routes []RouteItem, err error)
 	FindRoute(ctx context.Context, target boson.Address) (dest *aurora.Address, route []RouteItem, err error)
 	Connect(ctx context.Context, target boson.Address) error
-<<<<<<< HEAD
-=======
 	GetTargetNeighbor(ctx context.Context, target boson.Address) (addresses []boson.Address, err error)
->>>>>>> 61772f54
 }
 
 type Service struct {
@@ -56,10 +53,7 @@
 type Config struct {
 	AddressBook addressbook.Interface
 	NetworkID   uint64
-<<<<<<< HEAD
-=======
 	LightNodes  *lightnode.Container
->>>>>>> 61772f54
 }
 
 func New(addr boson.Address, ctx context.Context, p2ps p2p.StreamerConnect, kad *kademlia.Kad, store storage.StateStorer, logger logging.Logger) *Service {
@@ -193,7 +187,6 @@
 			// discard
 			s.logger.Tracef("route: handlerFindRouteReq dest= %s discard ttl= %d", target.String(), len(req.Path)+minTTL(routes))
 			return nil
-<<<<<<< HEAD
 		}
 		// have route resp
 		s.logger.Tracef("route: handlerFindRouteReq dest= %s in route table", target.String())
@@ -210,24 +203,6 @@
 			s.logger.Tracef("route: handlerFindRouteReq dest= %s forward ro %s", target.String(), v.String())
 			continue
 		}
-=======
-		}
-		// have route resp
-		s.logger.Tracef("route: handlerFindRouteReq dest= %s in route table", target.String())
-		s.doRouteResp(ctx, p.Address, dest, routes)
-		return nil
-	}
-	// forward
-	forward := s.getNeighbor(target, req.Alpha)
-	for _, v := range forward {
-		if !inPath(v.Bytes(), req.Path) {
-			// forward
-			req.Path = append(req.Path, p.Address.Bytes())
-			s.doRouteReq(ctx, s.addr, v, target, &req, nil)
-			s.logger.Tracef("route: handlerFindRouteReq dest= %s forward ro %s", target.String(), v.String())
-			continue
-		}
->>>>>>> 61772f54
 		// discard
 		s.logger.Tracef("route: handlerFindRouteReq dest= %s discard forward= %s", target.String(), v.String())
 	}
@@ -311,33 +286,38 @@
 
 func (s *Service) Connect(ctx context.Context, target boson.Address) error {
 	var isConnected bool
-<<<<<<< HEAD
-	_ = s.kad.EachPeer(func(address boson.Address, u uint8) (stop, jumpToNext bool, err error) {
-=======
 	findFun := func(address boson.Address, u uint8) (stop, jumpToNext bool, err error) {
->>>>>>> 61772f54
 		if target.Equal(address) {
 			isConnected = true
 			return true, false, nil
 		}
 		return false, false, nil
-<<<<<<< HEAD
-	})
-=======
 	}
 	_ = s.kad.EachPeer(findFun)
 	if isConnected {
 		return nil
 	}
 	_ = s.config.LightNodes.EachPeer(findFun)
->>>>>>> 61772f54
 	if isConnected {
 		return nil
 	}
 	return s.connect(ctx, target)
 }
 
-<<<<<<< HEAD
+func (s *Service) GetTargetNeighbor(ctx context.Context, target boson.Address) (addresses []boson.Address, err error) {
+	var routes []RouteItem
+	_, routes, err = s.GetRoute(ctx, target)
+	if err != nil {
+		s.logger.Debugf("route: GetTargetNeighbor err=%s", err.Error())
+		_, routes, err = s.FindRoute(ctx, target)
+		if err != nil {
+			return
+		}
+	}
+	addresses = GetClosestNeighbor(routes)
+	return
+}
+
 func (s *Service) connect(ctx context.Context, peer boson.Address) (err error) {
 	var needFindUnderlay bool
 	auroraAddr, err := s.config.AddressBook.Get(peer)
@@ -362,58 +342,11 @@
 			return err
 		}
 	}
-	s.logger.Infof("route: attempting to connect to peer %q", peer)
-=======
-func (s *Service) GetTargetNeighbor(ctx context.Context, target boson.Address) (addresses []boson.Address, err error) {
-	var routes []RouteItem
-	_, routes, err = s.GetRoute(ctx, target)
-	if err != nil {
-		s.logger.Debugf("route: GetTargetNeighbor err=%s", err.Error())
-		_, routes, err = s.FindRoute(ctx, target)
-		if err != nil {
-			return
-		}
-	}
-	addresses = GetClosestNeighbor(routes)
-	return
-}
-
-func (s *Service) connect(ctx context.Context, peer boson.Address) (err error) {
-	var needFindUnderlay bool
-	auroraAddr, err := s.config.AddressBook.Get(peer)
-	switch {
-	case errors.Is(err, addressbook.ErrNotFound):
-		s.logger.Debugf("route: empty address book entry for peer %q", peer)
-		s.kad.KnownPeer().Remove(peer)
-		needFindUnderlay = true
-	case err != nil:
-		s.logger.Debugf("route: failed to get address book entry for peer %q: %v", peer, err)
-		needFindUnderlay = true
-	}
-	remove := func(peer boson.Address) {
-		s.kad.KnownPeer().Remove(peer)
-		if err := s.config.AddressBook.Remove(peer); err != nil {
-			s.logger.Debugf("route: could not remove peer %q from addressBook", peer)
-		}
-	}
-	if needFindUnderlay {
-		auroraAddr, _, err = s.FindRoute(ctx, peer)
-		if err != nil {
-			return err
-		}
-	}
->>>>>>> 61772f54
 
 	ctx, cancel := context.WithTimeout(ctx, peerConnectionAttemptTimeout)
 	defer cancel()
 
-<<<<<<< HEAD
-	s.metrics.TotalOutboundConnectionAttempts.Inc()
-
-	s.logger.Tracef("route: connect to %s", auroraAddr.Underlay.String())
-=======
 	s.logger.Tracef("route: connect to overlay=%q,underlay=%q", peer, auroraAddr.Underlay.String())
->>>>>>> 61772f54
 
 	switch i, err := s.p2ps.Connect(ctx, auroraAddr.Underlay); {
 	case errors.Is(err, p2p.ErrDialLightNode):
@@ -436,10 +369,7 @@
 		return errOverlayMismatch
 	}
 
-<<<<<<< HEAD
-=======
 	s.metrics.TotalOutboundConnections.Inc()
->>>>>>> 61772f54
 	s.kad.KnownPeer().Add(peer)
 
 	return nil
