--- conflicted
+++ resolved
@@ -284,7 +284,6 @@
 
 }
 
-<<<<<<< HEAD
 func TestService_Req(t *testing.T) {
 	rand.Seed(time.Now().UnixNano())
 
@@ -339,23 +338,6 @@
 	return
 }
 
-func newTestKademlia(base boson.Address) (*kademlia.Kad, beeCrypto.Signer, addressbook.Interface) {
-
-	var (
-		connCounter, failedConnCounter *int32
-		pk, _                          = crypto.GenerateSecp256k1Key()                                                     // random private key
-		signer                         = beeCrypto.NewDefaultSigner(pk)                                                    // signer
-		ab                             = addressbook.New(mockstate.NewStateStore())                                        // address book
-		p2ps                           = p2pMock(ab, signer, connCounter, failedConnCounter)                               // p2p mock
-		disc                           = mock.NewDiscovery()                                                               // mock discovery protocol
-		kad                            = kademlia.New(base, ab, disc, p2ps, logging.New(os.Stdout, 0), kademlia.Options{}) // kademlia instance
-	)
-
-	return kad, signer, ab
-}
-
-=======
->>>>>>> 6fbaaba0
 const underlayBase = "/ip4/127.0.0.1/tcp/1634/dns/"
 
 var (
@@ -431,46 +413,4 @@
 		out[k] = boson.MustParseHexAddress(v).Bytes()
 	}
 	return out
-}
-
-func TestService_Req(t *testing.T) {
-	rand.Seed(time.Now().UnixNano())
-
-	serverAddr := test.RandomAddress()
-	clientAddr := test.RandomAddress()
-
-	ctx := context.TODO()
-	kad, signer, ab := newTestKademlia(serverAddr)
-	addOne(t, signer, kad, ab, clientAddr)
-	serverStream := streamtest.New()
-	server := routetab.New(serverAddr, ctx, serverStream, kad, mockstate.NewStateStore(), nopLogger)
-
-	clientStream := streamtest.New(streamtest.WithProtocols(server.Protocol())) // connect to server
-	kad2, signer1, ab1 := newTestKademlia(clientAddr)
-	addOne(t, signer1, kad2, ab1, serverAddr)
-	client := routetab.New(clientAddr, ctx, clientStream, kad2, mockstate.NewStateStore(), nopLogger)
-
-	serverStream.SetProtocols(client.Protocol()) // connect to client
-
-	// origin path
-	//path := []string{"0301", "0302"}
-
-	target := test.RandomAddress()
-
-	p1 := test.RandomAddress()
-	p2 := test.RandomAddress()
-	item := generatePath([]string{p1.String(), p2.String()})
-	routes := []routetab.RouteItem{item}
-	server.DoResp(ctx, p2p.Peer{Address: clientAddr}, target, routes)
-	get, err := client.RouteTab().Get(target)
-	if err != nil {
-		t.Fatalf("client receive route err %s", err.Error())
-	}
-	if len(get) != 1 {
-		t.Fatalf("client receive route expired count 1, got %d", len(get))
-	}
-	receive := get[0]
-	if receive.TTL != 3 || !receive.Neighbor.Equal(serverAddr) {
-		t.Fatalf("client receive route expired ttl=3,neighbor=%s, got ttl=%d,neighbor=%s", serverAddr.String(), receive.TTL, receive.Neighbor.String())
-	}
 }